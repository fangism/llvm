//===-- llvm/InlineAsm.h - Class to represent inline asm strings-*- C++ -*-===//
//
//                     The LLVM Compiler Infrastructure
//
// This file is distributed under the University of Illinois Open Source
// License. See LICENSE.TXT for details.
//
//===----------------------------------------------------------------------===//
//
// This class represents the inline asm strings, which are Value*'s that are
// used as the callee operand of call instructions.  InlineAsm's are uniqued
// like constants, and created via InlineAsm::get(...).
//
//===----------------------------------------------------------------------===//

#ifndef LLVM_IR_INLINEASM_H
#define LLVM_IR_INLINEASM_H

#include "llvm/ADT/StringRef.h"
#include "llvm/IR/Value.h"
#include <vector>

namespace llvm {

class PointerType;
class FunctionType;
class Module;
struct InlineAsmKeyType;
template<class ValType, class ValRefType, class TypeClass, class ConstantClass,
         bool HasLargeKey>
class ConstantUniqueMap;
template<class ConstantClass, class TypeClass, class ValType>
struct ConstantCreator;

class InlineAsm : public Value {
public:
  enum AsmDialect {
    AD_ATT,
    AD_Intel
  };

private:
  friend struct ConstantCreator<InlineAsm, PointerType, InlineAsmKeyType>;
  friend class ConstantUniqueMap<InlineAsmKeyType, const InlineAsmKeyType&,
                                 PointerType, InlineAsm, false>;

  InlineAsm(const InlineAsm &) LLVM_DELETED_FUNCTION;
  void operator=(const InlineAsm&) LLVM_DELETED_FUNCTION;

  std::string AsmString, Constraints;
  bool HasSideEffects;
  bool IsAlignStack;
  AsmDialect Dialect;

  InlineAsm(PointerType *Ty, const std::string &AsmString,
            const std::string &Constraints, bool hasSideEffects,
            bool isAlignStack, AsmDialect asmDialect);
  virtual ~InlineAsm();

  /// When the ConstantUniqueMap merges two types and makes two InlineAsms
  /// identical, it destroys one of them with this method.
  void destroyConstant();
public:

  /// InlineAsm::get - Return the specified uniqued inline asm string.
  ///
  static InlineAsm *get(FunctionType *Ty, StringRef AsmString,
                        StringRef Constraints, bool hasSideEffects,
                        bool isAlignStack = false,
                        AsmDialect asmDialect = AD_ATT);
  
  bool hasSideEffects() const { return HasSideEffects; }
  bool isAlignStack() const { return IsAlignStack; }
  AsmDialect getDialect() const { return Dialect; }

  /// getType - InlineAsm's are always pointers.
  ///
  PointerType *getType() const {
    return reinterpret_cast<PointerType*>(Value::getType());
  }
  
  /// getFunctionType - InlineAsm's are always pointers to functions.
  ///
  FunctionType *getFunctionType() const;
  
  const std::string &getAsmString() const { return AsmString; }
  const std::string &getConstraintString() const { return Constraints; }

  /// Verify - This static method can be used by the parser to check to see if
  /// the specified constraint string is legal for the type.  This returns true
  /// if legal, false if not.
  ///
  static bool Verify(FunctionType *Ty, StringRef Constraints);

  // Constraint String Parsing 
  enum ConstraintPrefix {
    isInput,            // 'x'
    isOutput,           // '=x'
    isClobber           // '~x'
  };
  
  typedef std::vector<std::string> ConstraintCodeVector;
  
  struct SubConstraintInfo {
    /// MatchingInput - If this is not -1, this is an output constraint where an
    /// input constraint is required to match it (e.g. "0").  The value is the
    /// constraint number that matches this one (for example, if this is
    /// constraint #0 and constraint #4 has the value "0", this will be 4).
    signed char MatchingInput;
    /// Code - The constraint code, either the register name (in braces) or the
    /// constraint letter/number.
    ConstraintCodeVector Codes;
    /// Default constructor.
    SubConstraintInfo() : MatchingInput(-1) {}
  };

  typedef std::vector<SubConstraintInfo> SubConstraintInfoVector;
  struct ConstraintInfo;
  typedef std::vector<ConstraintInfo> ConstraintInfoVector;
  
  struct ConstraintInfo {
    /// Type - The basic type of the constraint: input/output/clobber
    ///
    ConstraintPrefix Type;
    
    /// isEarlyClobber - "&": output operand writes result before inputs are all
    /// read.  This is only ever set for an output operand.
    bool isEarlyClobber; 
    
    /// MatchingInput - If this is not -1, this is an output constraint where an
    /// input constraint is required to match it (e.g. "0").  The value is the
    /// constraint number that matches this one (for example, if this is
    /// constraint #0 and constraint #4 has the value "0", this will be 4).
    signed char MatchingInput;
    
    /// hasMatchingInput - Return true if this is an output constraint that has
    /// a matching input constraint.
    bool hasMatchingInput() const { return MatchingInput != -1; }
    
    /// isCommutative - This is set to true for a constraint that is commutative
    /// with the next operand.
    bool isCommutative;
    
    /// isIndirect - True if this operand is an indirect operand.  This means
    /// that the address of the source or destination is present in the call
    /// instruction, instead of it being returned or passed in explicitly.  This
    /// is represented with a '*' in the asm string.
    bool isIndirect;
    
    /// Code - The constraint code, either the register name (in braces) or the
    /// constraint letter/number.
    ConstraintCodeVector Codes;
    
    /// isMultipleAlternative - '|': has multiple-alternative constraints.
    bool isMultipleAlternative;
    
    /// multipleAlternatives - If there are multiple alternative constraints,
    /// this array will contain them.  Otherwise it will be empty.
    SubConstraintInfoVector multipleAlternatives;
    
    /// The currently selected alternative constraint index.
    unsigned currentAlternativeIndex;
    
    ///Default constructor.
    ConstraintInfo();
    
    /// Copy constructor.
    ConstraintInfo(const ConstraintInfo &other);
    
    /// Parse - Analyze the specified string (e.g. "=*&{eax}") and fill in the
    /// fields in this structure.  If the constraint string is not understood,
    /// return true, otherwise return false.
    bool Parse(StringRef Str, ConstraintInfoVector &ConstraintsSoFar);
               
    /// selectAlternative - Point this constraint to the alternative constraint
    /// indicated by the index.
    void selectAlternative(unsigned index);
  };
  
  /// ParseConstraints - Split up the constraint string into the specific
  /// constraints and their prefixes.  If this returns an empty vector, and if
  /// the constraint string itself isn't empty, there was an error parsing.
  static ConstraintInfoVector ParseConstraints(StringRef ConstraintString);
  
  /// ParseConstraints - Parse the constraints of this inlineasm object, 
  /// returning them the same way that ParseConstraints(str) does.
  ConstraintInfoVector ParseConstraints() const {
    return ParseConstraints(Constraints);
  }
  
  // Methods for support type inquiry through isa, cast, and dyn_cast:
  static inline bool classof(const Value *V) {
    return V->getValueID() == Value::InlineAsmVal;
  }

  
  // These are helper methods for dealing with flags in the INLINEASM SDNode
  // in the backend.
  
<<<<<<< HEAD
  enum OpFields {
=======
  enum LLVM_ENUM_INT_TYPE(uint32_t) {
>>>>>>> e5388399
    // Fixed operands on an INLINEASM SDNode.
    Op_InputChain = 0,
    Op_AsmString = 1,
    Op_MDNode = 2,
    Op_ExtraInfo = 3,    // HasSideEffects, IsAlignStack, AsmDialect.
    Op_FirstOperand = 4,

    // Fixed operands on an INLINEASM MachineInstr.
    MIOp_AsmString = 0,
    MIOp_ExtraInfo = 1,    // HasSideEffects, IsAlignStack, AsmDialect.
    MIOp_FirstOperand = 2,

    // Interpretation of the MIOp_ExtraInfo bit field.
    Extra_HasSideEffects = 1,
    Extra_IsAlignStack = 2,
    Extra_AsmDialect = 4,
    Extra_MayLoad = 8,
    Extra_MayStore = 16,

    // Inline asm operands map to multiple SDNode / MachineInstr operands.
    // The first operand is an immediate describing the asm operand, the low
    // bits is the kind:
    Kind_RegUse = 1,             // Input register, "r".
    Kind_RegDef = 2,             // Output register, "=r".
    Kind_RegDefEarlyClobber = 3, // Early-clobber output register, "=&r".
    Kind_Clobber = 4,            // Clobbered register, "~r".
    Kind_Imm = 5,                // Immediate.
    Kind_Mem = 6,                // Memory operand, "m".

    Flag_MatchingOperand = 0x80000000
  };
  
  static unsigned getFlagWord(unsigned Kind, unsigned NumOps) {
    assert(((NumOps << 3) & ~0xffff) == 0 && "Too many inline asm operands!");
    assert(Kind >= Kind_RegUse && Kind <= Kind_Mem && "Invalid Kind");
    return Kind | (NumOps << 3);
  }
  
  /// getFlagWordForMatchingOp - Augment an existing flag word returned by
  /// getFlagWord with information indicating that this input operand is tied 
  /// to a previous output operand.
  static unsigned getFlagWordForMatchingOp(unsigned InputFlag,
                                           unsigned MatchedOperandNo) {
    assert(MatchedOperandNo <= 0x7fff && "Too big matched operand");
    assert((InputFlag & ~0xffff) == 0 && "High bits already contain data");
    return InputFlag | Flag_MatchingOperand | (MatchedOperandNo << 16);
  }

  /// getFlagWordForRegClass - Augment an existing flag word returned by
  /// getFlagWord with the required register class for the following register
  /// operands.
  /// A tied use operand cannot have a register class, use the register class
  /// from the def operand instead.
  static unsigned getFlagWordForRegClass(unsigned InputFlag, unsigned RC) {
    // Store RC + 1, reserve the value 0 to mean 'no register class'.
    ++RC;
    assert(RC <= 0x7fff && "Too large register class ID");
    assert((InputFlag & ~0xffff) == 0 && "High bits already contain data");
    return InputFlag | (RC << 16);
  }

  static unsigned getKind(unsigned Flags) {
    return Flags & 7;
  }

  static bool isRegDefKind(unsigned Flag){ return getKind(Flag) == Kind_RegDef;}
  static bool isImmKind(unsigned Flag) { return getKind(Flag) == Kind_Imm; }
  static bool isMemKind(unsigned Flag) { return getKind(Flag) == Kind_Mem; }
  static bool isRegDefEarlyClobberKind(unsigned Flag) {
    return getKind(Flag) == Kind_RegDefEarlyClobber;
  }
  static bool isClobberKind(unsigned Flag) {
    return getKind(Flag) == Kind_Clobber;
  }

  /// getNumOperandRegisters - Extract the number of registers field from the
  /// inline asm operand flag.
  static unsigned getNumOperandRegisters(unsigned Flag) {
    return (Flag & 0xffff) >> 3;
  }

  /// isUseOperandTiedToDef - Return true if the flag of the inline asm
  /// operand indicates it is an use operand that's matched to a def operand.
  static bool isUseOperandTiedToDef(unsigned Flag, unsigned &Idx) {
    if ((Flag & Flag_MatchingOperand) == 0)
      return false;
    Idx = (Flag & ~Flag_MatchingOperand) >> 16;
    return true;
  }

  /// hasRegClassConstraint - Returns true if the flag contains a register
  /// class constraint.  Sets RC to the register class ID.
  static bool hasRegClassConstraint(unsigned Flag, unsigned &RC) {
    if (Flag & Flag_MatchingOperand)
      return false;
    unsigned High = Flag >> 16;
    // getFlagWordForRegClass() uses 0 to mean no register class, and otherwise
    // stores RC + 1.
    if (!High)
      return false;
    RC = High - 1;
    return true;
  }

};

} // End llvm namespace

#endif<|MERGE_RESOLUTION|>--- conflicted
+++ resolved
@@ -197,11 +197,7 @@
   // These are helper methods for dealing with flags in the INLINEASM SDNode
   // in the backend.
   
-<<<<<<< HEAD
-  enum OpFields {
-=======
-  enum LLVM_ENUM_INT_TYPE(uint32_t) {
->>>>>>> e5388399
+  enum OpFields LLVM_ENUM_INT_TYPE(uint32_t) {
     // Fixed operands on an INLINEASM SDNode.
     Op_InputChain = 0,
     Op_AsmString = 1,
