--- conflicted
+++ resolved
@@ -228,45 +228,6 @@
                                                 Val5, Val6);
 }
 
-<<<<<<< HEAD
-// provide some default format strings
-template <typename T1>
-struct default_format_string;
-
-// definitions in Support/Format.cpp
-#define	SPECIALIZE_DEFAULT_FORMAT_STRING(T)				\
-template <>								\
-struct default_format_string<T> {					\
-	static const char hex[];		/* e.g. "%d" */		\
-	static const char dec[];		/* e.g. "%x" */		\
-};
-
-SPECIALIZE_DEFAULT_FORMAT_STRING(int)
-SPECIALIZE_DEFAULT_FORMAT_STRING(long)
-SPECIALIZE_DEFAULT_FORMAT_STRING(long long)
-SPECIALIZE_DEFAULT_FORMAT_STRING(unsigned int)
-SPECIALIZE_DEFAULT_FORMAT_STRING(unsigned long)
-SPECIALIZE_DEFAULT_FORMAT_STRING(unsigned long long)
-
-#undef	SPECIALIZE_DEFAULT_FORMAT_STRING
-
-// format manipulators
-template <typename T>
-inline
-format_object1<T>
-hex(const T& v1) {
-  return format(default_format_string<T>::hex, v1);
-}
-
-// decimal is the default, so this isn't really needed
-template <typename T>
-inline
-format_object1<T>
-dec(const T& v1) {
-  return format(default_format_string<T>::dec, v1);
-}
-
-=======
 /// This is a helper class used for left_justify() and right_justify().
 class FormattedString {
   StringRef Str;
@@ -326,8 +287,44 @@
   return FormattedNumber(0, N, Width, false, false);
 }
 
-
->>>>>>> ca6c95df
+// The following is probably made obsolete by FormattedNumber.
+// provide some default format strings
+template <typename T1>
+struct default_format_string;
+
+// definitions in Support/Format.cpp
+#define	SPECIALIZE_DEFAULT_FORMAT_STRING(T)				\
+template <>								\
+struct default_format_string<T> {					\
+	static const char hex[];		/* e.g. "%d" */		\
+	static const char dec[];		/* e.g. "%x" */		\
+};
+
+SPECIALIZE_DEFAULT_FORMAT_STRING(int)
+SPECIALIZE_DEFAULT_FORMAT_STRING(long)
+SPECIALIZE_DEFAULT_FORMAT_STRING(long long)
+SPECIALIZE_DEFAULT_FORMAT_STRING(unsigned int)
+SPECIALIZE_DEFAULT_FORMAT_STRING(unsigned long)
+SPECIALIZE_DEFAULT_FORMAT_STRING(unsigned long long)
+
+#undef	SPECIALIZE_DEFAULT_FORMAT_STRING
+
+// format manipulators
+template <typename T>
+inline
+format_object1<T>
+hex(const T& v1) {
+  return format(default_format_string<T>::hex, v1);
+}
+
+// decimal is the default, so this isn't really needed
+template <typename T>
+inline
+format_object1<T>
+dec(const T& v1) {
+  return format(default_format_string<T>::dec, v1);
+}
+
 } // end namespace llvm
 
 #endif