//===- Format.h - Efficient printf-style formatting for streams -*- C++ -*-===//
//
//                     The LLVM Compiler Infrastructure
//
// This file is distributed under the University of Illinois Open Source
// License. See LICENSE.TXT for details.
//
//===----------------------------------------------------------------------===//
//
// This file implements the format() function, which can be used with other
// LLVM subsystems to provide printf-style formatting.  This gives all the power
// and risk of printf.  This can be used like this (with raw_ostreams as an
// example):
//
//    OS << "mynumber: " << format("%4.5f", 1234.412) << '\n';
//
// Or if you prefer:
//
//  OS << format("mynumber: %4.5f\n", 1234.412);
//
//===----------------------------------------------------------------------===//

#ifndef LLVM_SUPPORT_FORMAT_H
#define LLVM_SUPPORT_FORMAT_H

#include <cassert>
#include <cstdio>
#ifdef _MSC_VER
// FIXME: This define is wrong:
//  - _snprintf does not guarantee that trailing null is always added - if
//    there is no space for null, it does not report any error.
//  - According to C++ standard, snprintf should be visible in the 'std' 
//    namespace - this define makes this impossible.
#define snprintf _snprintf
#endif

namespace llvm {

/// format_object_base - This is a helper class used for handling formatted
/// output.  It is the abstract base class of a templated derived class.
class format_object_base {
protected:
  const char *Fmt;
  virtual void home(); // Out of line virtual method.

  /// snprint - Call snprintf() for this object, on the given buffer and size.
  virtual int snprint(char *Buffer, unsigned BufferSize) const = 0;

public:
  format_object_base(const char *fmt) : Fmt(fmt) {}
  virtual ~format_object_base() {}

  /// print - Format the object into the specified buffer.  On success, this
  /// returns the length of the formatted string.  If the buffer is too small,
  /// this returns a length to retry with, which will be larger than BufferSize.
  unsigned print(char *Buffer, unsigned BufferSize) const {
    assert(BufferSize && "Invalid buffer size!");

    // Print the string, leaving room for the terminating null.
    int N = snprint(Buffer, BufferSize);

    // VC++ and old GlibC return negative on overflow, just double the size.
    if (N < 0)
      return BufferSize*2;

    // Other impls yield number of bytes needed, not including the final '\0'.
    if (unsigned(N) >= BufferSize)
      return N+1;

    // Otherwise N is the length of output (not including the final '\0').
    return N;
  }
};

/// format_object1 - This is a templated helper class used by the format
/// function that captures the object to be formated and the format string. When
/// actually printed, this synthesizes the string into a temporary buffer
/// provided and returns whether or not it is big enough.
template <typename T>
class format_object1 : public format_object_base {
  T Val;
public:
  format_object1(const char *fmt, const T &val)
    : format_object_base(fmt), Val(val) {
  }

  int snprint(char *Buffer, unsigned BufferSize) const override {
    return snprintf(Buffer, BufferSize, Fmt, Val);
  }
};

/// format_object2 - This is a templated helper class used by the format
/// function that captures the object to be formated and the format string. When
/// actually printed, this synthesizes the string into a temporary buffer
/// provided and returns whether or not it is big enough.
template <typename T1, typename T2>
class format_object2 : public format_object_base {
  T1 Val1;
  T2 Val2;
public:
  format_object2(const char *fmt, const T1 &val1, const T2 &val2)
  : format_object_base(fmt), Val1(val1), Val2(val2) {
  }

  int snprint(char *Buffer, unsigned BufferSize) const override {
    return snprintf(Buffer, BufferSize, Fmt, Val1, Val2);
  }
};

/// format_object3 - This is a templated helper class used by the format
/// function that captures the object to be formated and the format string. When
/// actually printed, this synthesizes the string into a temporary buffer
/// provided and returns whether or not it is big enough.
template <typename T1, typename T2, typename T3>
class format_object3 : public format_object_base {
  T1 Val1;
  T2 Val2;
  T3 Val3;
public:
  format_object3(const char *fmt, const T1 &val1, const T2 &val2,const T3 &val3)
    : format_object_base(fmt), Val1(val1), Val2(val2), Val3(val3) {
  }

  int snprint(char *Buffer, unsigned BufferSize) const override {
    return snprintf(Buffer, BufferSize, Fmt, Val1, Val2, Val3);
  }
};

/// format_object4 - This is a templated helper class used by the format
/// function that captures the object to be formated and the format string. When
/// actually printed, this synthesizes the string into a temporary buffer
/// provided and returns whether or not it is big enough.
template <typename T1, typename T2, typename T3, typename T4>
class format_object4 : public format_object_base {
  T1 Val1;
  T2 Val2;
  T3 Val3;
  T4 Val4;
public:
  format_object4(const char *fmt, const T1 &val1, const T2 &val2,
                 const T3 &val3, const T4 &val4)
    : format_object_base(fmt), Val1(val1), Val2(val2), Val3(val3), Val4(val4) {
  }

  int snprint(char *Buffer, unsigned BufferSize) const override {
    return snprintf(Buffer, BufferSize, Fmt, Val1, Val2, Val3, Val4);
  }
};

/// format_object5 - This is a templated helper class used by the format
/// function that captures the object to be formated and the format string. When
/// actually printed, this synthesizes the string into a temporary buffer
/// provided and returns whether or not it is big enough.
template <typename T1, typename T2, typename T3, typename T4, typename T5>
class format_object5 : public format_object_base {
  T1 Val1;
  T2 Val2;
  T3 Val3;
  T4 Val4;
  T5 Val5;
public:
  format_object5(const char *fmt, const T1 &val1, const T2 &val2,
                 const T3 &val3, const T4 &val4, const T5 &val5)
    : format_object_base(fmt), Val1(val1), Val2(val2), Val3(val3), Val4(val4),
      Val5(val5) {
  }

  int snprint(char *Buffer, unsigned BufferSize) const override {
    return snprintf(Buffer, BufferSize, Fmt, Val1, Val2, Val3, Val4, Val5);
  }
};

/// format_object6 - This is a templated helper class used by the format
/// function that captures the object to be formated and the format string. When
/// actually printed, this synthesizes the string into a temporary buffer
/// provided and returns whether or not it is big enough.
template <typename T1, typename T2, typename T3, typename T4, typename T5,
          typename T6>
class format_object6 : public format_object_base {
  T1 Val1;
  T2 Val2;
  T3 Val3;
  T4 Val4;
  T5 Val5;
  T6 Val6;
public:
  format_object6(const char *Fmt, const T1 &Val1, const T2 &Val2,
                 const T3 &Val3, const T4 &Val4, const T5 &Val5, const T6 &Val6)
    : format_object_base(Fmt), Val1(Val1), Val2(Val2), Val3(Val3), Val4(Val4),
      Val5(Val5), Val6(Val6) { }

  int snprint(char *Buffer, unsigned BufferSize) const override {
    return snprintf(Buffer, BufferSize, Fmt, Val1, Val2, Val3, Val4, Val5, Val6);
  }
};

/// This is a helper function that is used to produce formatted output.
///
/// This is typically used like:
/// \code
///   OS << format("%0.4f", myfloat) << '\n';
/// \endcode
template <typename T>
inline format_object1<T> format(const char *Fmt, const T &Val) {
  return format_object1<T>(Fmt, Val);
}

/// This is a helper function that is used to produce formatted output.
///
/// This is typically used like:
/// \code
///   OS << format("%0.4f", myfloat) << '\n';
/// \endcode
template <typename T1, typename T2>
inline format_object2<T1, T2> format(const char *Fmt, const T1 &Val1,
                                     const T2 &Val2) {
  return format_object2<T1, T2>(Fmt, Val1, Val2);
}

/// This is a helper function that is used to produce formatted output.
///
/// This is typically used like:
/// \code
///   OS << format("%0.4f", myfloat) << '\n';
/// \endcode
template <typename T1, typename T2, typename T3>
  inline format_object3<T1, T2, T3> format(const char *Fmt, const T1 &Val1,
                                           const T2 &Val2, const T3 &Val3) {
  return format_object3<T1, T2, T3>(Fmt, Val1, Val2, Val3);
}

/// This is a helper function that is used to produce formatted output.
///
/// This is typically used like:
/// \code
///   OS << format("%0.4f", myfloat) << '\n';
/// \endcode
template <typename T1, typename T2, typename T3, typename T4>
inline format_object4<T1, T2, T3, T4> format(const char *Fmt, const T1 &Val1,
                                             const T2 &Val2, const T3 &Val3,
                                             const T4 &Val4) {
  return format_object4<T1, T2, T3, T4>(Fmt, Val1, Val2, Val3, Val4);
}

/// This is a helper function that is used to produce formatted output.
///
/// This is typically used like:
/// \code
///   OS << format("%0.4f", myfloat) << '\n';
/// \endcode
template <typename T1, typename T2, typename T3, typename T4, typename T5>
inline format_object5<T1, T2, T3, T4, T5> format(const char *Fmt,const T1 &Val1,
                                             const T2 &Val2, const T3 &Val3,
                                             const T4 &Val4, const T5 &Val5) {
  return format_object5<T1, T2, T3, T4, T5>(Fmt, Val1, Val2, Val3, Val4, Val5);
}

<<<<<<< HEAD
// provide some default format strings
template <typename T1>
struct default_format_string;

// definitions in Support/Format.cpp
#define	SPECIALIZE_DEFAULT_FORMAT_STRING(T)				\
template <>								\
struct default_format_string<T> {					\
	static const char hex[];		/* e.g. "%d" */		\
	static const char dec[];		/* e.g. "%x" */		\
};

SPECIALIZE_DEFAULT_FORMAT_STRING(int)
SPECIALIZE_DEFAULT_FORMAT_STRING(long)
SPECIALIZE_DEFAULT_FORMAT_STRING(long long)
SPECIALIZE_DEFAULT_FORMAT_STRING(unsigned int)
SPECIALIZE_DEFAULT_FORMAT_STRING(unsigned long)
SPECIALIZE_DEFAULT_FORMAT_STRING(unsigned long long)

#undef	SPECIALIZE_DEFAULT_FORMAT_STRING

// format manipulators
template <typename T>
inline
format_object1<T>
hex(const T& v1) {
  return format(default_format_string<T>::hex, v1);
}

// decimal is the default, so this isn't really needed
template <typename T>
inline
format_object1<T>
dec(const T& v1) {
  return format(default_format_string<T>::dec, v1);
=======
/// This is a helper function that is used to produce formatted output.
///
/// This is typically used like:
/// \code
///   OS << format("%0.4f", myfloat) << '\n';
/// \endcode
template <typename T1, typename T2, typename T3, typename T4, typename T5,
          typename T6>
inline format_object6<T1, T2, T3, T4, T5, T6>
format(const char *Fmt, const T1 &Val1, const T2 &Val2, const T3 &Val3,
       const T4 &Val4, const T5 &Val5, const T6 &Val6) {
  return format_object6<T1, T2, T3, T4, T5, T6>(Fmt, Val1, Val2, Val3, Val4,
                                                Val5, Val6);
>>>>>>> f35a4597
}

} // end namespace llvm

#endif<|MERGE_RESOLUTION|>--- conflicted
+++ resolved
@@ -255,43 +255,6 @@
   return format_object5<T1, T2, T3, T4, T5>(Fmt, Val1, Val2, Val3, Val4, Val5);
 }
 
-<<<<<<< HEAD
-// provide some default format strings
-template <typename T1>
-struct default_format_string;
-
-// definitions in Support/Format.cpp
-#define	SPECIALIZE_DEFAULT_FORMAT_STRING(T)				\
-template <>								\
-struct default_format_string<T> {					\
-	static const char hex[];		/* e.g. "%d" */		\
-	static const char dec[];		/* e.g. "%x" */		\
-};
-
-SPECIALIZE_DEFAULT_FORMAT_STRING(int)
-SPECIALIZE_DEFAULT_FORMAT_STRING(long)
-SPECIALIZE_DEFAULT_FORMAT_STRING(long long)
-SPECIALIZE_DEFAULT_FORMAT_STRING(unsigned int)
-SPECIALIZE_DEFAULT_FORMAT_STRING(unsigned long)
-SPECIALIZE_DEFAULT_FORMAT_STRING(unsigned long long)
-
-#undef	SPECIALIZE_DEFAULT_FORMAT_STRING
-
-// format manipulators
-template <typename T>
-inline
-format_object1<T>
-hex(const T& v1) {
-  return format(default_format_string<T>::hex, v1);
-}
-
-// decimal is the default, so this isn't really needed
-template <typename T>
-inline
-format_object1<T>
-dec(const T& v1) {
-  return format(default_format_string<T>::dec, v1);
-=======
 /// This is a helper function that is used to produce formatted output.
 ///
 /// This is typically used like:
@@ -305,7 +268,43 @@
        const T4 &Val4, const T5 &Val5, const T6 &Val6) {
   return format_object6<T1, T2, T3, T4, T5, T6>(Fmt, Val1, Val2, Val3, Val4,
                                                 Val5, Val6);
->>>>>>> f35a4597
+}
+
+// provide some default format strings
+template <typename T1>
+struct default_format_string;
+
+// definitions in Support/Format.cpp
+#define	SPECIALIZE_DEFAULT_FORMAT_STRING(T)				\
+template <>								\
+struct default_format_string<T> {					\
+	static const char hex[];		/* e.g. "%d" */		\
+	static const char dec[];		/* e.g. "%x" */		\
+};
+
+SPECIALIZE_DEFAULT_FORMAT_STRING(int)
+SPECIALIZE_DEFAULT_FORMAT_STRING(long)
+SPECIALIZE_DEFAULT_FORMAT_STRING(long long)
+SPECIALIZE_DEFAULT_FORMAT_STRING(unsigned int)
+SPECIALIZE_DEFAULT_FORMAT_STRING(unsigned long)
+SPECIALIZE_DEFAULT_FORMAT_STRING(unsigned long long)
+
+#undef	SPECIALIZE_DEFAULT_FORMAT_STRING
+
+// format manipulators
+template <typename T>
+inline
+format_object1<T>
+hex(const T& v1) {
+  return format(default_format_string<T>::hex, v1);
+}
+
+// decimal is the default, so this isn't really needed
+template <typename T>
+inline
+format_object1<T>
+dec(const T& v1) {
+  return format(default_format_string<T>::dec, v1);
 }
 
 } // end namespace llvm
