//===-- llvm/Support/Compiler.h - Compiler abstraction support --*- C++ -*-===//
//
//                     The LLVM Compiler Infrastructure
//
// This file is distributed under the University of Illinois Open Source
// License. See LICENSE.TXT for details.
//
//===----------------------------------------------------------------------===//
//
// This file defines several macros, based on the current compiler.  This allows
// use of compiler-specific features in a way that remains portable.
//
//===----------------------------------------------------------------------===//

#ifndef LLVM_SUPPORT_COMPILER_H
#define LLVM_SUPPORT_COMPILER_H

#include "llvm/Config/llvm-config.h"

#ifndef __has_feature
# define __has_feature(x) 0
#endif

#ifndef __has_attribute
# define __has_attribute(x) 0
#endif

#ifndef __has_builtin
# define __has_builtin(x) 0
#endif

/// \macro __GNUC_PREREQ
/// \brief Defines __GNUC_PREREQ if glibc's features.h isn't available.
#ifndef __GNUC_PREREQ
# if defined(__GNUC__) && defined(__GNUC_MINOR__)
#  define __GNUC_PREREQ(maj, min) \
    ((__GNUC__ << 16) + __GNUC_MINOR__ >= ((maj) << 16) + (min))
# else
#  define __GNUC_PREREQ(maj, min) 0
# endif
#endif

/// \brief Does the compiler support r-value references?
/// This implies that <utility> provides the one-argument std::move;  it
/// does not imply the existence of any other C++ library features.
#if (__has_feature(cxx_rvalue_references)   \
     || defined(__GXX_EXPERIMENTAL_CXX0X__) \
     || (defined(_MSC_VER) && _MSC_VER >= 1600))
#define LLVM_HAS_RVALUE_REFERENCES 1
#else
#define LLVM_HAS_RVALUE_REFERENCES 0
#endif

/// \brief Does the compiler support r-value reference *this?
///
/// Sadly, this is separate from just r-value reference support because GCC
/// implemented everything but this thus far. No release of GCC yet has support
/// for this feature so it is enabled with Clang only.
/// FIXME: This should change to a version check when GCC grows support for it.
#if __has_feature(cxx_rvalue_references)
#define LLVM_HAS_RVALUE_REFERENCE_THIS 1
#else
#define LLVM_HAS_RVALUE_REFERENCE_THIS 0
#endif

/// \macro LLVM_HAS_CXX11_TYPETRAITS
/// \brief Does the compiler have the C++11 type traits.
///
/// #include <type_traits>
///
/// * enable_if
/// * {true,false}_type
/// * is_constructible
/// * etc...
#if defined(__GXX_EXPERIMENTAL_CXX0X__) \
    || (defined(_MSC_VER) && _MSC_VER >= 1700)
#define LLVM_HAS_CXX11_TYPETRAITS 1
#else
#define LLVM_HAS_CXX11_TYPETRAITS 0
#endif

/// \macro LLVM_HAS_CXX11_STDLIB
/// \brief Does the compiler have the C++11 standard library.
///
/// Implies LLVM_HAS_RVALUE_REFERENCES, LLVM_HAS_CXX11_TYPETRAITS
#if defined(__GXX_EXPERIMENTAL_CXX0X__) \
    || (defined(_MSC_VER) && _MSC_VER >= 1700)
#define LLVM_HAS_CXX11_STDLIB 1
#else
#define LLVM_HAS_CXX11_STDLIB 0
#endif

/// \macro LLVM_HAS_VARIADIC_TEMPLATES
/// \brief Does this compiler support variadic templates.
///
/// Implies LLVM_HAS_RVALUE_REFERENCES and the existence of std::forward.
#if __has_feature(cxx_variadic_templates)
# define LLVM_HAS_VARIADIC_TEMPLATES 1
#else
# define LLVM_HAS_VARIADIC_TEMPLATES 0
#endif

/// llvm_move - Expands to ::std::move if the compiler supports
/// r-value references; otherwise, expands to the argument.
#if LLVM_HAS_RVALUE_REFERENCES
#define llvm_move(value) (::std::move(value))
#else
#define llvm_move(value) (value)
#endif

/// Expands to '&' if r-value references are supported.
///
/// This can be used to provide l-value/r-value overrides of member functions.
/// The r-value override should be guarded by LLVM_HAS_RVALUE_REFERENCE_THIS
#if LLVM_HAS_RVALUE_REFERENCE_THIS
#define LLVM_LVALUE_FUNCTION &
#else
#define LLVM_LVALUE_FUNCTION
#endif

/// LLVM_DELETED_FUNCTION - Expands to = delete if the compiler supports it.
/// Use to mark functions as uncallable. Member functions with this should
/// be declared private so that some behavior is kept in C++03 mode.
///
/// class DontCopy {
/// private:
///   DontCopy(const DontCopy&) LLVM_DELETED_FUNCTION;
///   DontCopy &operator =(const DontCopy&) LLVM_DELETED_FUNCTION;
/// public:
///   ...
/// };
#if (__has_feature(cxx_deleted_functions) \
     || defined(__GXX_EXPERIMENTAL_CXX0X__))
     // No version of MSVC currently supports this.
#define LLVM_DELETED_FUNCTION = delete
#else
#define LLVM_DELETED_FUNCTION
#endif

/// LLVM_FINAL - Expands to 'final' if the compiler supports it.
/// Use to mark classes or virtual methods as final.
#if __has_feature(cxx_override_control) \
    || (defined(_MSC_VER) && _MSC_VER >= 1700)
#define LLVM_FINAL final
#else
#define LLVM_FINAL
#endif

/// LLVM_OVERRIDE - Expands to 'override' if the compiler supports it.
/// Use to mark virtual methods as overriding a base class method.
#if __has_feature(cxx_override_control) \
    || (defined(_MSC_VER) && _MSC_VER >= 1700)
#define LLVM_OVERRIDE override
#else
#define LLVM_OVERRIDE
#endif

#if __has_feature(cxx_constexpr) || defined(__GXX_EXPERIMENTAL_CXX0X__)
# define LLVM_CONSTEXPR constexpr
#else
# define LLVM_CONSTEXPR
#endif

/// LLVM_LIBRARY_VISIBILITY - If a class marked with this attribute is linked
/// into a shared library, then the class should be private to the library and
/// not accessible from outside it.  Can also be used to mark variables and
/// functions, making them private to any shared library they are linked into.
/// On PE/COFF targets, library visibility is the default, so this isn't needed.
#if (__has_attribute(visibility) || __GNUC_PREREQ(4, 0)) &&                    \
    !defined(__MINGW32__) && !defined(__CYGWIN__) && !defined(LLVM_ON_WIN32)
#define LLVM_LIBRARY_VISIBILITY __attribute__ ((visibility("hidden")))
#else
#define LLVM_LIBRARY_VISIBILITY
#endif

#if __has_attribute(used) || __GNUC_PREREQ(3, 1)
#define LLVM_ATTRIBUTE_USED __attribute__((__used__))
#else
#define LLVM_ATTRIBUTE_USED
#endif

// Some compilers warn about unused functions. When a function is sometimes
// used or not depending on build settings (e.g. a function only called from
// within "assert"), this attribute can be used to suppress such warnings.
//
// However, it shouldn't be used for unused *variables*, as those have a much
// more portable solution:
//   (void)unused_var_name;
// Prefer cast-to-void wherever it is sufficient.
#if __has_attribute(unused) || __GNUC_PREREQ(3, 1)
#define LLVM_ATTRIBUTE_UNUSED __attribute__((__unused__))
#else
#define LLVM_ATTRIBUTE_UNUSED
#endif

// FIXME: Provide this for PE/COFF targets.
#if (__has_attribute(weak) || __GNUC_PREREQ(4, 0)) &&                          \
    (!defined(__MINGW32__) && !defined(__CYGWIN__) && !defined(LLVM_ON_WIN32))
#define LLVM_ATTRIBUTE_WEAK __attribute__((__weak__))
#else
#define LLVM_ATTRIBUTE_WEAK
#endif

// Prior to clang 3.2, clang did not accept any spelling of
// __has_attribute(const), so assume it is supported.
#if defined(__clang__) || defined(__GNUC__)
// aka 'CONST' but following LLVM Conventions.
#define LLVM_READNONE __attribute__((__const__))
#else
#define LLVM_READNONE
#endif

<<<<<<< HEAD
// this attribute may be buggy for older gcc-4.0.1 (apple)
// removing this fixes bug #14244
#if defined(__GNUC__) && (__GNUC__ > 4 || (__GNUC__ == 4 && __GNUC_MINOR__ >= 2))
=======
#if __has_attribute(pure) || defined(__GNUC__)
>>>>>>> f856249d
// aka 'PURE' but following LLVM Conventions.
#define LLVM_READONLY __attribute__((__pure__))
#else
#define LLVM_READONLY
#endif

#if __has_builtin(__builtin_expect) || __GNUC_PREREQ(4, 0)
#define LLVM_LIKELY(EXPR) __builtin_expect((bool)(EXPR), true)
#define LLVM_UNLIKELY(EXPR) __builtin_expect((bool)(EXPR), false)
#else
#define LLVM_LIKELY(EXPR) (EXPR)
#define LLVM_UNLIKELY(EXPR) (EXPR)
#endif

// C++ doesn't support 'extern template' of template specializations.  GCC does,
// but requires __extension__ before it.  In the header, use this:
//   EXTERN_TEMPLATE_INSTANTIATION(class foo<bar>);
// in the .cpp file, use this:
//   TEMPLATE_INSTANTIATION(class foo<bar>);
#ifdef __GNUC__
#define EXTERN_TEMPLATE_INSTANTIATION(X) __extension__ extern template X
#define TEMPLATE_INSTANTIATION(X) template X
#else
#define EXTERN_TEMPLATE_INSTANTIATION(X)
#define TEMPLATE_INSTANTIATION(X)
#endif

/// LLVM_ATTRIBUTE_NOINLINE - On compilers where we have a directive to do so,
/// mark a method "not for inlining".
#if __has_attribute(noinline) || __GNUC_PREREQ(3, 4)
#define LLVM_ATTRIBUTE_NOINLINE __attribute__((noinline))
#elif defined(_MSC_VER)
#define LLVM_ATTRIBUTE_NOINLINE __declspec(noinline)
#else
#define LLVM_ATTRIBUTE_NOINLINE
#endif

/// LLVM_ATTRIBUTE_ALWAYS_INLINE - On compilers where we have a directive to do
/// so, mark a method "always inline" because it is performance sensitive. GCC
/// 3.4 supported this but is buggy in various cases and produces unimplemented
/// errors, just use it in GCC 4.0 and later.
#if __has_attribute(always_inline) || __GNUC_PREREQ(4, 0)
#define LLVM_ATTRIBUTE_ALWAYS_INLINE inline __attribute__((always_inline))
#elif defined(_MSC_VER)
#define LLVM_ATTRIBUTE_ALWAYS_INLINE __forceinline
#else
#define LLVM_ATTRIBUTE_ALWAYS_INLINE
#endif

#ifdef __GNUC__
#define LLVM_ATTRIBUTE_NORETURN __attribute__((noreturn))
#elif defined(_MSC_VER)
#define LLVM_ATTRIBUTE_NORETURN __declspec(noreturn)
#else
#define LLVM_ATTRIBUTE_NORETURN
#endif

/// LLVM_EXTENSION - Support compilers where we have a keyword to suppress
/// pedantic diagnostics.
#ifdef __GNUC__
#define LLVM_EXTENSION __extension__
#else
#define LLVM_EXTENSION
#endif

// LLVM_ATTRIBUTE_DEPRECATED(decl, "message")
#if __has_feature(attribute_deprecated_with_message)
# define LLVM_ATTRIBUTE_DEPRECATED(decl, message) \
  decl __attribute__((deprecated(message)))
#elif defined(__GNUC__)
# define LLVM_ATTRIBUTE_DEPRECATED(decl, message) \
  decl __attribute__((deprecated))
#elif defined(_MSC_VER)
# define LLVM_ATTRIBUTE_DEPRECATED(decl, message) \
  __declspec(deprecated(message)) decl
#else
# define LLVM_ATTRIBUTE_DEPRECATED(decl, message) \
  decl
#endif

/// LLVM_BUILTIN_UNREACHABLE - On compilers which support it, expands
/// to an expression which states that it is undefined behavior for the
/// compiler to reach this point.  Otherwise is not defined.
#if __has_builtin(__builtin_unreachable) || __GNUC_PREREQ(4, 5)
# define LLVM_BUILTIN_UNREACHABLE __builtin_unreachable()
#elif defined(_MSC_VER)
# define LLVM_BUILTIN_UNREACHABLE __assume(false)
#endif

/// LLVM_BUILTIN_TRAP - On compilers which support it, expands to an expression
/// which causes the program to exit abnormally.
#if __has_builtin(__builtin_trap) || __GNUC_PREREQ(4, 3)
# define LLVM_BUILTIN_TRAP __builtin_trap()
#else
# define LLVM_BUILTIN_TRAP *(volatile int*)0x11 = 0
#endif

/// \macro LLVM_ASSUME_ALIGNED
/// \brief Returns a pointer with an assumed alignment.
#if __has_builtin(__builtin_assume_aligned) && __GNUC_PREREQ(4, 7)
# define LLVM_ASSUME_ALIGNED(p, a) __builtin_assume_aligned(p, a)
#elif defined(LLVM_BUILTIN_UNREACHABLE)
// As of today, clang does not support __builtin_assume_aligned.
# define LLVM_ASSUME_ALIGNED(p, a) \
           (((uintptr_t(p) % (a)) == 0) ? (p) : (LLVM_BUILTIN_UNREACHABLE, (p)))
#else
# define LLVM_ASSUME_ALIGNED(p, a) (p)
#endif

/// \macro LLVM_FUNCTION_NAME
/// \brief Expands to __func__ on compilers which support it.  Otherwise,
/// expands to a compiler-dependent replacement.
#if defined(_MSC_VER)
# define LLVM_FUNCTION_NAME __FUNCTION__
#else
# define LLVM_FUNCTION_NAME __func__
#endif

#if defined(HAVE_SANITIZER_MSAN_INTERFACE_H)
# include <sanitizer/msan_interface.h>
#else
# define __msan_allocated_memory(p, size)
# define __msan_unpoison(p, size)
#endif

/// \macro LLVM_MEMORY_SANITIZER_BUILD
/// \brief Whether LLVM itself is built with MemorySanitizer instrumentation.
#if __has_feature(memory_sanitizer)
# define LLVM_MEMORY_SANITIZER_BUILD 1
#else
# define LLVM_MEMORY_SANITIZER_BUILD 0
#endif

/// \macro LLVM_ADDRESS_SANITIZER_BUILD
/// \brief Whether LLVM itself is built with AddressSanitizer instrumentation.
#if __has_feature(address_sanitizer) || defined(__SANITIZE_ADDRESS__)
# define LLVM_ADDRESS_SANITIZER_BUILD 1
#else
# define LLVM_ADDRESS_SANITIZER_BUILD 0
#endif

/// \macro LLVM_IS_UNALIGNED_ACCESS_FAST
/// \brief Is unaligned memory access fast on the host machine.
///
/// Don't specialize on alignment for platforms where unaligned memory accesses
/// generates the same code as aligned memory accesses for common types.
#if defined(_M_AMD64) || defined(_M_IX86) || defined(__amd64) || \
    defined(__amd64__) || defined(__x86_64) || defined(__x86_64__) || \
    defined(_X86_) || defined(__i386) || defined(__i386__)
# define LLVM_IS_UNALIGNED_ACCESS_FAST 1
#else
# define LLVM_IS_UNALIGNED_ACCESS_FAST 0
#endif

/// \macro LLVM_EXPLICIT
/// \brief Expands to explicit on compilers which support explicit conversion
/// operators. Otherwise expands to nothing.
#if (__has_feature(cxx_explicit_conversions) \
     || defined(__GXX_EXPERIMENTAL_CXX0X__))
#define LLVM_EXPLICIT explicit
#else
#define LLVM_EXPLICIT
#endif

/// \macro LLVM_STATIC_ASSERT
/// \brief Expands to C/C++'s static_assert on compilers which support it.
#if __has_feature(cxx_static_assert)
# define LLVM_STATIC_ASSERT(expr, msg) static_assert(expr, msg)
#elif __has_feature(c_static_assert)
# define LLVM_STATIC_ASSERT(expr, msg) _Static_assert(expr, msg)
#else
# define LLVM_STATIC_ASSERT(expr, msg)
#endif

#endif<|MERGE_RESOLUTION|>--- conflicted
+++ resolved
@@ -210,13 +210,9 @@
 #define LLVM_READNONE
 #endif
 
-<<<<<<< HEAD
 // this attribute may be buggy for older gcc-4.0.1 (apple)
 // removing this fixes bug #14244
-#if defined(__GNUC__) && (__GNUC__ > 4 || (__GNUC__ == 4 && __GNUC_MINOR__ >= 2))
-=======
-#if __has_attribute(pure) || defined(__GNUC__)
->>>>>>> f856249d
+#if __has_attribute(pure) || __GNUC_PREREQ(4, 2)
 // aka 'PURE' but following LLVM Conventions.
 #define LLVM_READONLY __attribute__((__pure__))
 #else
