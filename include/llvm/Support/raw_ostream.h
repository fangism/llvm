--- conflicted
+++ resolved
@@ -201,16 +201,12 @@
 
   raw_ostream &operator<<(double N);
 
-<<<<<<< HEAD
   /// basic manipulator, unary function
   raw_ostream& operator<<(raw_ostream& (*pf)(raw_ostream&)) {
     return (*pf)(*this);
   }
 
-  /// write_hex - Output \p N in hexadecimal, without any prefix or padding.
-=======
   /// Output \p N in hexadecimal, without any prefix or padding.
->>>>>>> 0040d179
   raw_ostream &write_hex(unsigned long long N);
 
   /// Output \p Str, turning '\\', '\t', '\n', '"', and anything that doesn't
