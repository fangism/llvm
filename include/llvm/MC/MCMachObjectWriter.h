--- conflicted
+++ resolved
@@ -16,7 +16,7 @@
 #include "llvm/MC/MCExpr.h"
 #include "llvm/MC/MCObjectWriter.h"
 #include "llvm/Support/DataTypes.h"
-<<<<<<< HEAD
+#include "llvm/Support/MachO.h"
 
 /**
 	Mach-O needs indirect symbols grouped by section.
@@ -27,9 +27,6 @@
 #include "llvm/ADT/SetVector.h"
 #endif
 
-=======
-#include "llvm/Support/MachO.h"
->>>>>>> 5510728d
 #include <vector>
 
 namespace llvm {
