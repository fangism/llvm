//===- MCAssembler.h - Object File Generation -------------------*- C++ -*-===//
//
//                     The LLVM Compiler Infrastructure
//
// This file is distributed under the University of Illinois Open Source
// License. See LICENSE.TXT for details.
//
//===----------------------------------------------------------------------===//

#ifndef LLVM_MC_MCASSEMBLER_H
#define LLVM_MC_MCASSEMBLER_H

#include "llvm/ADT/DenseMap.h"
#include "llvm/ADT/DenseSet.h"
#include "llvm/ADT/SmallPtrSet.h"
#include "llvm/ADT/SmallString.h"
#include "llvm/ADT/ilist.h"
#include "llvm/ADT/ilist_node.h"
#include "llvm/ADT/iterator.h"
#include "llvm/MC/MCDirectives.h"
#include "llvm/MC/MCFixup.h"
#include "llvm/MC/MCInst.h"
#include "llvm/MC/MCLinkerOptimizationHint.h"
#include "llvm/MC/MCSection.h"
#include "llvm/MC/MCSubtargetInfo.h"
#include "llvm/Support/Casting.h"
#include "llvm/Support/DataTypes.h"
#include <algorithm>
#include <vector> // FIXME: Shouldn't be needed.

namespace llvm {
class raw_ostream;
class MCAsmLayout;
class MCAssembler;
class MCContext;
class MCCodeEmitter;
class MCExpr;
class MCFragment;
class MCObjectWriter;
class MCSection;
class MCSubtargetInfo;
class MCValue;
class MCAsmBackend;

class MCFragment : public ilist_node<MCFragment> {
  friend class MCAsmLayout;

  MCFragment(const MCFragment &) = delete;
  void operator=(const MCFragment &) = delete;

public:
  enum FragmentType : uint8_t {
    FT_Align,
    FT_Data,
    FT_CompactEncodedInst,
    FT_Fill,
    FT_Relaxable,
    FT_Org,
    FT_Dwarf,
    FT_DwarfFrame,
    FT_LEB,
    FT_SafeSEH
  };

private:
  FragmentType Kind;

protected:
  bool HasInstructions;

private:
  /// \brief Should this fragment be aligned to the end of a bundle?
  bool AlignToBundleEnd;

  uint8_t BundlePadding;

  /// LayoutOrder - The layout order of this fragment.
  unsigned LayoutOrder;

  /// The data for the section this fragment is in.
  MCSection *Parent;

  /// Atom - The atom this fragment is in, as represented by it's defining
  /// symbol.
  const MCSymbol *Atom;

  /// \name Assembler Backend Data
  /// @{
  //
  // FIXME: This could all be kept private to the assembler implementation.

  /// Offset - The offset of this fragment in its section. This is ~0 until
  /// initialized.
  uint64_t Offset;

  /// @}

protected:
  MCFragment(FragmentType Kind, bool HasInstructions,
             uint8_t BundlePadding, MCSection *Parent = nullptr);

  ~MCFragment();
private:

  // This is a friend so that the sentinal can be created.
  friend struct ilist_sentinel_traits<MCFragment>;
  MCFragment();

public:
  /// Destroys the current fragment.
  ///
  /// This must be used instead of delete as MCFragment is non-virtual.
  /// This method will dispatch to the appropriate subclass.
  void destroy();

  FragmentType getKind() const { return Kind; }

  MCSection *getParent() const { return Parent; }
  void setParent(MCSection *Value) { Parent = Value; }

  const MCSymbol *getAtom() const { return Atom; }
  void setAtom(const MCSymbol *Value) { Atom = Value; }

  unsigned getLayoutOrder() const { return LayoutOrder; }
  void setLayoutOrder(unsigned Value) { LayoutOrder = Value; }

  /// \brief Does this fragment have instructions emitted into it? By default
  /// this is false, but specific fragment types may set it to true.
  bool hasInstructions() const { return HasInstructions; }

  /// \brief Should this fragment be placed at the end of an aligned bundle?
  bool alignToBundleEnd() const { return AlignToBundleEnd; }
  void setAlignToBundleEnd(bool V) { AlignToBundleEnd = V; }

  /// \brief Get the padding size that must be inserted before this fragment.
  /// Used for bundling. By default, no padding is inserted.
  /// Note that padding size is restricted to 8 bits. This is an optimization
  /// to reduce the amount of space used for each fragment. In practice, larger
  /// padding should never be required.
  uint8_t getBundlePadding() const { return BundlePadding; }

  /// \brief Set the padding size for this fragment. By default it's a no-op,
  /// and only some fragments have a meaningful implementation.
  void setBundlePadding(uint8_t N) { BundlePadding = N; }

  void dump() const;
};

/// Interface implemented by fragments that contain encoded instructions and/or
/// data.
///
class MCEncodedFragment : public MCFragment {
protected:
  MCEncodedFragment(MCFragment::FragmentType FType, bool HasInstructions,
                    MCSection *Sec)
      : MCFragment(FType, HasInstructions, 0, Sec) {}

public:
  static bool classof(const MCFragment *F) {
    MCFragment::FragmentType Kind = F->getKind();
    switch (Kind) {
    default:
      return false;
    case MCFragment::FT_Relaxable:
    case MCFragment::FT_CompactEncodedInst:
    case MCFragment::FT_Data:
      return true;
    }
  }
};

/// Interface implemented by fragments that contain encoded instructions and/or
/// data.
///
template<unsigned ContentsSize>
class MCEncodedFragmentWithContents : public MCEncodedFragment {
  SmallVector<char, ContentsSize> Contents;

protected:
  MCEncodedFragmentWithContents(MCFragment::FragmentType FType,
                                bool HasInstructions,
                                MCSection *Sec)
      : MCEncodedFragment(FType, HasInstructions, Sec) {}

public:
  SmallVectorImpl<char> &getContents() { return Contents; }
  const SmallVectorImpl<char> &getContents() const { return Contents; }
};

/// Interface implemented by fragments that contain encoded instructions and/or
/// data and also have fixups registered.
///
template<unsigned ContentsSize, unsigned FixupsSize>
class MCEncodedFragmentWithFixups :
  public MCEncodedFragmentWithContents<ContentsSize> {

  /// Fixups - The list of fixups in this fragment.
  SmallVector<MCFixup, FixupsSize> Fixups;

protected:
  MCEncodedFragmentWithFixups(MCFragment::FragmentType FType,
                              bool HasInstructions,
                              MCSection *Sec)
      : MCEncodedFragmentWithContents<ContentsSize>(FType, HasInstructions,
                                                    Sec) {}

public:
  typedef SmallVectorImpl<MCFixup>::const_iterator const_fixup_iterator;
  typedef SmallVectorImpl<MCFixup>::iterator fixup_iterator;

  SmallVectorImpl<MCFixup> &getFixups() { return Fixups; }
  const SmallVectorImpl<MCFixup> &getFixups() const { return Fixups; }

  fixup_iterator fixup_begin() { return Fixups.begin(); }
  const_fixup_iterator fixup_begin() const { return Fixups.begin(); }

  fixup_iterator fixup_end() { return Fixups.end(); }
  const_fixup_iterator fixup_end() const { return Fixups.end(); }

  static bool classof(const MCFragment *F) {
    MCFragment::FragmentType Kind = F->getKind();
    return Kind == MCFragment::FT_Relaxable || Kind == MCFragment::FT_Data;
  }
};

/// Fragment for data and encoded instructions.
///
class MCDataFragment : public MCEncodedFragmentWithFixups<32, 4> {
public:
  MCDataFragment(MCSection *Sec = nullptr)
      : MCEncodedFragmentWithFixups<32, 4>(FT_Data, false, Sec) {}

  void setHasInstructions(bool V) { HasInstructions = V; }

  static bool classof(const MCFragment *F) {
    return F->getKind() == MCFragment::FT_Data;
  }
};

/// This is a compact (memory-size-wise) fragment for holding an encoded
/// instruction (non-relaxable) that has no fixups registered. When applicable,
/// it can be used instead of MCDataFragment and lead to lower memory
/// consumption.
///
class MCCompactEncodedInstFragment : public MCEncodedFragmentWithContents<4> {
public:
  MCCompactEncodedInstFragment(MCSection *Sec = nullptr)
      : MCEncodedFragmentWithContents(FT_CompactEncodedInst, true, Sec) {
  }

  static bool classof(const MCFragment *F) {
    return F->getKind() == MCFragment::FT_CompactEncodedInst;
  }
};

/// A relaxable fragment holds on to its MCInst, since it may need to be
/// relaxed during the assembler layout and relaxation stage.
///
class MCRelaxableFragment : public MCEncodedFragmentWithFixups<8, 1> {

  /// Inst - The instruction this is a fragment for.
  MCInst Inst;

  /// STI - The MCSubtargetInfo in effect when the instruction was encoded.
  /// Keep a copy instead of a reference to make sure that updates to STI
  /// in the assembler are not seen here.
  const MCSubtargetInfo STI;

public:
  MCRelaxableFragment(const MCInst &Inst, const MCSubtargetInfo &STI,
                      MCSection *Sec = nullptr)
      : MCEncodedFragmentWithFixups(FT_Relaxable, true, Sec),
        Inst(Inst), STI(STI) {}

  const MCInst &getInst() const { return Inst; }
  void setInst(const MCInst &Value) { Inst = Value; }

  const MCSubtargetInfo &getSubtargetInfo() { return STI; }

  static bool classof(const MCFragment *F) {
    return F->getKind() == MCFragment::FT_Relaxable;
  }
};

class MCAlignFragment : public MCFragment {

  /// Alignment - The alignment to ensure, in bytes.
  unsigned Alignment;

  /// EmitNops - Flag to indicate that (optimal) NOPs should be emitted instead
  /// of using the provided value. The exact interpretation of this flag is
  /// target dependent.
  bool EmitNops : 1;

  /// Value - Value to use for filling padding bytes.
  int64_t Value;

  /// ValueSize - The size of the integer (in bytes) of \p Value.
  unsigned ValueSize;

  /// MaxBytesToEmit - The maximum number of bytes to emit; if the alignment
  /// cannot be satisfied in this width then this fragment is ignored.
  unsigned MaxBytesToEmit;

public:
  MCAlignFragment(unsigned Alignment, int64_t Value, unsigned ValueSize,
                  unsigned MaxBytesToEmit, MCSection *Sec = nullptr)
      : MCFragment(FT_Align, false, 0, Sec), Alignment(Alignment),
        EmitNops(false), Value(Value),
        ValueSize(ValueSize), MaxBytesToEmit(MaxBytesToEmit) {}

  /// \name Accessors
  /// @{

  unsigned getAlignment() const { return Alignment; }

  int64_t getValue() const { return Value; }

  unsigned getValueSize() const { return ValueSize; }

  unsigned getMaxBytesToEmit() const { return MaxBytesToEmit; }

  bool hasEmitNops() const { return EmitNops; }
  void setEmitNops(bool Value) { EmitNops = Value; }

  /// @}

  static bool classof(const MCFragment *F) {
    return F->getKind() == MCFragment::FT_Align;
  }
};

class MCFillFragment : public MCFragment {

  /// Value - Value to use for filling bytes.
  int64_t Value;

  /// ValueSize - The size (in bytes) of \p Value to use when filling, or 0 if
  /// this is a virtual fill fragment.
  unsigned ValueSize;

  /// Size - The number of bytes to insert.
  uint64_t Size;

public:
  MCFillFragment(int64_t Value, unsigned ValueSize, uint64_t Size,
                 MCSection *Sec = nullptr)
      : MCFragment(FT_Fill, false, 0, Sec), Value(Value), ValueSize(ValueSize),
        Size(Size) {
    assert((!ValueSize || (Size % ValueSize) == 0) &&
           "Fill size must be a multiple of the value size!");
  }

  /// \name Accessors
  /// @{

  int64_t getValue() const { return Value; }

  unsigned getValueSize() const { return ValueSize; }

  uint64_t getSize() const { return Size; }

  /// @}

  static bool classof(const MCFragment *F) {
    return F->getKind() == MCFragment::FT_Fill;
  }
};

class MCOrgFragment : public MCFragment {

  /// Offset - The offset this fragment should start at.
  const MCExpr *Offset;

  /// Value - Value to use for filling bytes.
  int8_t Value;

public:
  MCOrgFragment(const MCExpr &Offset, int8_t Value, MCSection *Sec = nullptr)
      : MCFragment(FT_Org, false, 0, Sec), Offset(&Offset), Value(Value) {}

  /// \name Accessors
  /// @{

  const MCExpr &getOffset() const { return *Offset; }

  uint8_t getValue() const { return Value; }

  /// @}

  static bool classof(const MCFragment *F) {
    return F->getKind() == MCFragment::FT_Org;
  }
};

class MCLEBFragment : public MCFragment {

  /// Value - The value this fragment should contain.
  const MCExpr *Value;

  /// IsSigned - True if this is a sleb128, false if uleb128.
  bool IsSigned;

  SmallString<8> Contents;

public:
  MCLEBFragment(const MCExpr &Value_, bool IsSigned_, MCSection *Sec = nullptr)
      : MCFragment(FT_LEB, false, 0, Sec), Value(&Value_), IsSigned(IsSigned_) {
    Contents.push_back(0);
  }

  /// \name Accessors
  /// @{

  const MCExpr &getValue() const { return *Value; }

  bool isSigned() const { return IsSigned; }

  SmallString<8> &getContents() { return Contents; }
  const SmallString<8> &getContents() const { return Contents; }

  /// @}

  static bool classof(const MCFragment *F) {
    return F->getKind() == MCFragment::FT_LEB;
  }
};

class MCDwarfLineAddrFragment : public MCFragment {

  /// LineDelta - the value of the difference between the two line numbers
  /// between two .loc dwarf directives.
  int64_t LineDelta;

  /// AddrDelta - The expression for the difference of the two symbols that
  /// make up the address delta between two .loc dwarf directives.
  const MCExpr *AddrDelta;

  SmallString<8> Contents;

public:
  MCDwarfLineAddrFragment(int64_t LineDelta, const MCExpr &AddrDelta,
                          MCSection *Sec = nullptr)
      : MCFragment(FT_Dwarf, false, 0, Sec), LineDelta(LineDelta),
        AddrDelta(&AddrDelta) {
    Contents.push_back(0);
  }

  /// \name Accessors
  /// @{

  int64_t getLineDelta() const { return LineDelta; }

  const MCExpr &getAddrDelta() const { return *AddrDelta; }

  SmallString<8> &getContents() { return Contents; }
  const SmallString<8> &getContents() const { return Contents; }

  /// @}

  static bool classof(const MCFragment *F) {
    return F->getKind() == MCFragment::FT_Dwarf;
  }
};

class MCDwarfCallFrameFragment : public MCFragment {

  /// AddrDelta - The expression for the difference of the two symbols that
  /// make up the address delta between two .cfi_* dwarf directives.
  const MCExpr *AddrDelta;

  SmallString<8> Contents;

public:
  MCDwarfCallFrameFragment(const MCExpr &AddrDelta, MCSection *Sec = nullptr)
      : MCFragment(FT_DwarfFrame, false, 0, Sec), AddrDelta(&AddrDelta) {
    Contents.push_back(0);
  }

  /// \name Accessors
  /// @{

  const MCExpr &getAddrDelta() const { return *AddrDelta; }

  SmallString<8> &getContents() { return Contents; }
  const SmallString<8> &getContents() const { return Contents; }

  /// @}

  static bool classof(const MCFragment *F) {
    return F->getKind() == MCFragment::FT_DwarfFrame;
  }
};

<<<<<<< HEAD
// FIXME: Should this be a separate class, or just merged into MCSection? Since
// we anticipate the fast path being through an MCAssembler, the only reason to
// keep it out is for API abstraction.
class MCSectionData : public ilist_node<MCSectionData> {
  friend class MCAsmLayout;

  MCSectionData(const MCSectionData&) = delete;
  void operator=(const MCSectionData&) = delete;

public:
  typedef iplist<MCFragment> FragmentListType;

  typedef FragmentListType::const_iterator const_iterator;
  typedef FragmentListType::iterator iterator;

  typedef FragmentListType::const_reverse_iterator const_reverse_iterator;
  typedef FragmentListType::reverse_iterator reverse_iterator;

  /// \brief Express the state of bundle locked groups while emitting code.
  enum BundleLockStateType {
    NotBundleLocked,
    BundleLocked,
    BundleLockedAlignToEnd
  };
private:
  FragmentListType Fragments;
  const MCSection *Section;

  /// Ordinal - The section index in the assemblers section list.
  unsigned Ordinal;

  /// LayoutOrder - The index of this section in the layout order.
  unsigned LayoutOrder;

  /// Alignment - The maximum alignment seen in this section.
  unsigned Alignment;

  /// \brief Keeping track of bundle-locked state.
  BundleLockStateType BundleLockState;

  /// \brief Current nesting depth of bundle_lock directives.
  unsigned BundleLockNestingDepth;

  /// \brief We've seen a bundle_lock directive but not its first instruction
  /// yet.
  bool BundleGroupBeforeFirstInst;

  /// \name Assembler Backend Data
  /// @{
  //
  // FIXME: This could all be kept private to the assembler implementation.

  /// HasInstructions - Whether this section has had instructions emitted into
  /// it.
  unsigned HasInstructions : 1;

  /// Mapping from subsection number to insertion point for subsection numbers
  /// below that number.
  SmallVector<std::pair<unsigned, MCFragment *>, 1> SubsectionFragmentMap;

  /// @}

public:
  // Only for use as sentinel.
  MCSectionData();
  MCSectionData(const MCSection &Section, MCAssembler *A = nullptr);

  const MCSection &getSection() const { return *Section; }

  unsigned getAlignment() const { return Alignment; }
  void setAlignment(unsigned Value) { Alignment = Value; }

  bool hasInstructions() const { return HasInstructions; }
  void setHasInstructions(bool Value) { HasInstructions = Value; }

  unsigned getOrdinal() const { return Ordinal; }
  void setOrdinal(unsigned Value) { Ordinal = Value; }

  unsigned getLayoutOrder() const { return LayoutOrder; }
  void setLayoutOrder(unsigned Value) { LayoutOrder = Value; }

  /// \name Fragment Access
  /// @{

  const FragmentListType &getFragmentList() const { return Fragments; }
  FragmentListType &getFragmentList() { return Fragments; }

  iterator begin() { return Fragments.begin(); }
  const_iterator begin() const { return Fragments.begin(); }

  iterator end() { return Fragments.end(); }
  const_iterator end() const { return Fragments.end(); }

  reverse_iterator rbegin() { return Fragments.rbegin(); }
  const_reverse_iterator rbegin() const { return Fragments.rbegin(); }

  reverse_iterator rend() { return Fragments.rend(); }
  const_reverse_iterator rend() const { return Fragments.rend(); }

  size_t size() const { return Fragments.size(); }

  bool empty() const { return Fragments.empty(); }

  iterator getSubsectionInsertionPoint(unsigned Subsection);

  bool isBundleLocked() const {
    return BundleLockState != NotBundleLocked;
  }

  BundleLockStateType getBundleLockState() const {
    return BundleLockState;
  }

  void setBundleLockState(BundleLockStateType NewState);

  bool isBundleGroupBeforeFirstInst() const {
    return BundleGroupBeforeFirstInst;
  }

  void setBundleGroupBeforeFirstInst(bool IsFirst) {
    BundleGroupBeforeFirstInst = IsFirst;
  }

  void dump() const;

  /// @}
};

// FIXME: Same concerns as with SectionData.
class MCSymbolData : public ilist_node<MCSymbolData> {
  const MCSymbol *Symbol;

  /// Fragment - The fragment this symbol's value is relative to, if any. Also
  /// stores if this symbol is visible outside this translation unit (bit 0) or
  /// if it is private extern (bit 1).
  PointerIntPair<MCFragment *, 2> Fragment;

  union {
    /// Offset - The offset to apply to the fragment address to form this
    /// symbol's value.
    uint64_t Offset;

    /// CommonSize - The size of the symbol, if it is 'common'.
    uint64_t CommonSize;
  };

  /// SymbolSize - An expression describing how to calculate the size of
  /// a symbol. If a symbol has no size this field will be NULL.
  const MCExpr *SymbolSize;

  /// CommonAlign - The alignment of the symbol, if it is 'common', or -1.
  //
  // FIXME: Pack this in with other fields?
  unsigned CommonAlign;

  /// Flags - The Flags field is used by object file implementations to store
  /// additional per symbol information which is not easily classified.
  uint32_t Flags;

  /// Index - Index field, for use by the object file implementation.
  uint64_t Index;
=======
class MCSafeSEHFragment : public MCFragment {
  const MCSymbol *Sym;
>>>>>>> c2944f66

public:
  MCSafeSEHFragment(const MCSymbol *Sym, MCSection *Sec = nullptr)
      : MCFragment(FT_SafeSEH, false, 0, Sec), Sym(Sym) {}

  /// \name Accessors
  /// @{

  const MCSymbol *getSymbol() { return Sym; }
  const MCSymbol *getSymbol() const { return Sym; }

  /// @}

  static bool classof(const MCFragment *F) {
    return F->getKind() == MCFragment::FT_SafeSEH;
  }
};

// FIXME: This really doesn't belong here. See comments below.
struct IndirectSymbolData {
  MCSymbol *Symbol;
  MCSection *Section;
};

// FIXME: Ditto this. Purely so the Streamer and the ObjectWriter can talk
// to one another.
struct DataRegionData {
  // This enum should be kept in sync w/ the mach-o definition in
  // llvm/Object/MachOFormat.h.
  enum KindTy { Data = 1, JumpTable8, JumpTable16, JumpTable32 } Kind;
  MCSymbol *Start;
  MCSymbol *End;
};

class MCAssembler {
  friend class MCAsmLayout;

public:
  typedef std::vector<MCSection *> SectionListType;
  typedef std::vector<const MCSymbol *> SymbolDataListType;

  typedef pointee_iterator<SectionListType::const_iterator> const_iterator;
  typedef pointee_iterator<SectionListType::iterator> iterator;

  typedef pointee_iterator<SymbolDataListType::const_iterator>
  const_symbol_iterator;
  typedef pointee_iterator<SymbolDataListType::iterator> symbol_iterator;

  typedef iterator_range<symbol_iterator> symbol_range;
  typedef iterator_range<const_symbol_iterator> const_symbol_range;

  typedef std::vector<IndirectSymbolData>::const_iterator
      const_indirect_symbol_iterator;
  typedef std::vector<IndirectSymbolData>::iterator indirect_symbol_iterator;

  typedef std::vector<DataRegionData>::const_iterator
      const_data_region_iterator;
  typedef std::vector<DataRegionData>::iterator data_region_iterator;

  /// MachO specific deployment target version info.
  // A Major version of 0 indicates that no version information was supplied
  // and so the corresponding load command should not be emitted.
  typedef struct {
    MCVersionMinType Kind;
    unsigned Major;
    unsigned Minor;
    unsigned Update;
  } VersionMinInfoType;

private:
  MCAssembler(const MCAssembler &) = delete;
  void operator=(const MCAssembler &) = delete;

  MCContext &Context;

  MCAsmBackend &Backend;

  MCCodeEmitter &Emitter;

  MCObjectWriter &Writer;

  raw_ostream &OS;

  SectionListType Sections;

  SymbolDataListType Symbols;

  std::vector<IndirectSymbolData> IndirectSymbols;

  std::vector<DataRegionData> DataRegions;

  /// The list of linker options to propagate into the object file.
  std::vector<std::vector<std::string>> LinkerOptions;

  /// List of declared file names
  std::vector<std::string> FileNames;

  /// The set of function symbols for which a .thumb_func directive has
  /// been seen.
  //
  // FIXME: We really would like this in target specific code rather than
  // here. Maybe when the relocation stuff moves to target specific,
  // this can go with it? The streamer would need some target specific
  // refactoring too.
  mutable SmallPtrSet<const MCSymbol *, 64> ThumbFuncs;

  /// \brief The bundle alignment size currently set in the assembler.
  ///
  /// By default it's 0, which means bundling is disabled.
  unsigned BundleAlignSize;

  unsigned RelaxAll : 1;
  unsigned SubsectionsViaSymbols : 1;

  /// ELF specific e_header flags
  // It would be good if there were an MCELFAssembler class to hold this.
  // ELF header flags are used both by the integrated and standalone assemblers.
  // Access to the flags is necessary in cases where assembler directives affect
  // which flags to be set.
  unsigned ELFHeaderEFlags;

  /// Used to communicate Linker Optimization Hint information between
  /// the Streamer and the .o writer
  MCLOHContainer LOHContainer;

  VersionMinInfoType VersionMinInfo;

private:
  /// Evaluate a fixup to a relocatable expression and the value which should be
  /// placed into the fixup.
  ///
  /// \param Layout The layout to use for evaluation.
  /// \param Fixup The fixup to evaluate.
  /// \param DF The fragment the fixup is inside.
  /// \param Target [out] On return, the relocatable expression the fixup
  /// evaluates to.
  /// \param Value [out] On return, the value of the fixup as currently laid
  /// out.
  /// \return Whether the fixup value was fully resolved. This is true if the
  /// \p Value result is fixed, otherwise the value may change due to
  /// relocation.
  bool evaluateFixup(const MCAsmLayout &Layout, const MCFixup &Fixup,
                     const MCFragment *DF, MCValue &Target,
                     uint64_t &Value) const;

  /// Check whether a fixup can be satisfied, or whether it needs to be relaxed
  /// (increased in size, in order to hold its value correctly).
  bool fixupNeedsRelaxation(const MCFixup &Fixup, const MCRelaxableFragment *DF,
                            const MCAsmLayout &Layout) const;

  /// Check whether the given fragment needs relaxation.
  bool fragmentNeedsRelaxation(const MCRelaxableFragment *IF,
                               const MCAsmLayout &Layout) const;

  /// \brief Perform one layout iteration and return true if any offsets
  /// were adjusted.
  bool layoutOnce(MCAsmLayout &Layout);

  /// \brief Perform one layout iteration of the given section and return true
  /// if any offsets were adjusted.
  bool layoutSectionOnce(MCAsmLayout &Layout, MCSection &Sec);

  bool relaxInstruction(MCAsmLayout &Layout, MCRelaxableFragment &IF);

  bool relaxLEB(MCAsmLayout &Layout, MCLEBFragment &IF);

  bool relaxDwarfLineAddr(MCAsmLayout &Layout, MCDwarfLineAddrFragment &DF);
  bool relaxDwarfCallFrameFragment(MCAsmLayout &Layout,
                                   MCDwarfCallFrameFragment &DF);

  /// finishLayout - Finalize a layout, including fragment lowering.
  void finishLayout(MCAsmLayout &Layout);

  std::pair<uint64_t, bool> handleFixup(const MCAsmLayout &Layout,
                                        MCFragment &F, const MCFixup &Fixup);

public:
  /// Compute the effective fragment size assuming it is laid out at the given
  /// \p SectionAddress and \p FragmentOffset.
  uint64_t computeFragmentSize(const MCAsmLayout &Layout,
                               const MCFragment &F) const;

  /// Find the symbol which defines the atom containing the given symbol, or
  /// null if there is no such symbol.
  const MCSymbol *getAtom(const MCSymbol &S) const;

  /// Check whether a particular symbol is visible to the linker and is required
  /// in the symbol table, or whether it can be discarded by the assembler. This
  /// also effects whether the assembler treats the label as potentially
  /// defining a separate atom.
  bool isSymbolLinkerVisible(const MCSymbol &SD) const;

  /// Emit the section contents using the given object writer.
  void writeSectionData(const MCSection *Section,
                        const MCAsmLayout &Layout) const;

  /// Check whether a given symbol has been flagged with .thumb_func.
  bool isThumbFunc(const MCSymbol *Func) const;

  /// Flag a function symbol as the target of a .thumb_func directive.
  void setIsThumbFunc(const MCSymbol *Func) { ThumbFuncs.insert(Func); }

  /// ELF e_header flags
  unsigned getELFHeaderEFlags() const { return ELFHeaderEFlags; }
  void setELFHeaderEFlags(unsigned Flags) { ELFHeaderEFlags = Flags; }

  /// MachO deployment target version information.
  const VersionMinInfoType &getVersionMinInfo() const { return VersionMinInfo; }
  void setVersionMinInfo(MCVersionMinType Kind, unsigned Major, unsigned Minor,
                         unsigned Update) {
    VersionMinInfo.Kind = Kind;
    VersionMinInfo.Major = Major;
    VersionMinInfo.Minor = Minor;
    VersionMinInfo.Update = Update;
  }

public:
  /// Construct a new assembler instance.
  ///
  /// \param OS The stream to output to.
  //
  // FIXME: How are we going to parameterize this? Two obvious options are stay
  // concrete and require clients to pass in a target like object. The other
  // option is to make this abstract, and have targets provide concrete
  // implementations as we do with AsmParser.
  MCAssembler(MCContext &Context_, MCAsmBackend &Backend_,
              MCCodeEmitter &Emitter_, MCObjectWriter &Writer_,
              raw_ostream &OS);
  ~MCAssembler();

  /// Reuse an assembler instance
  ///
  void reset();

  MCContext &getContext() const { return Context; }

  MCAsmBackend &getBackend() const { return Backend; }

  MCCodeEmitter &getEmitter() const { return Emitter; }

  MCObjectWriter &getWriter() const { return Writer; }

  /// Finish - Do final processing and write the object to the output stream.
  /// \p Writer is used for custom object writer (as the MCJIT does),
  /// if not specified it is automatically created from backend.
  void Finish();

  // FIXME: This does not belong here.
  bool getSubsectionsViaSymbols() const { return SubsectionsViaSymbols; }
  void setSubsectionsViaSymbols(bool Value) { SubsectionsViaSymbols = Value; }

  bool getRelaxAll() const { return RelaxAll; }
  void setRelaxAll(bool Value) { RelaxAll = Value; }

  bool isBundlingEnabled() const { return BundleAlignSize != 0; }

  unsigned getBundleAlignSize() const { return BundleAlignSize; }

  void setBundleAlignSize(unsigned Size) {
    assert((Size == 0 || !(Size & (Size - 1))) &&
           "Expect a power-of-two bundle align size");
    BundleAlignSize = Size;
  }

  /// \name Section List Access
  /// @{

  iterator begin() { return Sections.begin(); }
  const_iterator begin() const { return Sections.begin(); }

  iterator end() { return Sections.end(); }
  const_iterator end() const { return Sections.end(); }

  size_t size() const { return Sections.size(); }

  /// @}
  /// \name Symbol List Access
  /// @{
  symbol_iterator symbol_begin() { return Symbols.begin(); }
  const_symbol_iterator symbol_begin() const { return Symbols.begin(); }

  symbol_iterator symbol_end() { return Symbols.end(); }
  const_symbol_iterator symbol_end() const { return Symbols.end(); }

  symbol_range symbols() { return make_range(symbol_begin(), symbol_end()); }
  const_symbol_range symbols() const {
    return make_range(symbol_begin(), symbol_end());
  }

  size_t symbol_size() const { return Symbols.size(); }

  /// @}
  /// \name Indirect Symbol List Access
  /// @{

  // FIXME: This is a total hack, this should not be here. Once things are
  // factored so that the streamer has direct access to the .o writer, it can
  // disappear.
  std::vector<IndirectSymbolData> &getIndirectSymbols() {
    return IndirectSymbols;
  }

  indirect_symbol_iterator indirect_symbol_begin() {
    return IndirectSymbols.begin();
  }
  const_indirect_symbol_iterator indirect_symbol_begin() const {
    return IndirectSymbols.begin();
  }

  indirect_symbol_iterator indirect_symbol_end() {
    return IndirectSymbols.end();
  }
  const_indirect_symbol_iterator indirect_symbol_end() const {
    return IndirectSymbols.end();
  }

  size_t indirect_symbol_size() const { return IndirectSymbols.size(); }

  /// @}
  /// \name Linker Option List Access
  /// @{

  std::vector<std::vector<std::string>> &getLinkerOptions() {
    return LinkerOptions;
  }

  /// @}
  /// \name Data Region List Access
  /// @{

  // FIXME: This is a total hack, this should not be here. Once things are
  // factored so that the streamer has direct access to the .o writer, it can
  // disappear.
  std::vector<DataRegionData> &getDataRegions() { return DataRegions; }

  data_region_iterator data_region_begin() { return DataRegions.begin(); }
  const_data_region_iterator data_region_begin() const {
    return DataRegions.begin();
  }

  data_region_iterator data_region_end() { return DataRegions.end(); }
  const_data_region_iterator data_region_end() const {
    return DataRegions.end();
  }

  size_t data_region_size() const { return DataRegions.size(); }

  /// @}
  /// \name Data Region List Access
  /// @{

  // FIXME: This is a total hack, this should not be here. Once things are
  // factored so that the streamer has direct access to the .o writer, it can
  // disappear.
  MCLOHContainer &getLOHContainer() { return LOHContainer; }
  const MCLOHContainer &getLOHContainer() const {
    return const_cast<MCAssembler *>(this)->getLOHContainer();
  }
  /// @}
  /// \name Backend Data Access
  /// @{

  bool registerSection(MCSection &Section) {
    if (Section.isRegistered())
      return false;
    Sections.push_back(&Section);
    Section.setIsRegistered(true);
    return true;
  }

  void registerSymbol(const MCSymbol &Symbol, bool *Created = nullptr);

  ArrayRef<std::string> getFileNames() { return FileNames; }

  void addFileName(StringRef FileName) {
    if (std::find(FileNames.begin(), FileNames.end(), FileName) ==
        FileNames.end())
      FileNames.push_back(FileName);
  }

  /// \brief Write the necessary bundle padding to the given object writer.
  /// Expects a fragment \p F containing instructions and its size \p FSize.
  void writeFragmentPadding(const MCFragment &F, uint64_t FSize,
                            MCObjectWriter *OW) const;

  /// @}

  void dump() const;
};

/// \brief Compute the amount of padding required before the fragment \p F to
/// obey bundling restrictions, where \p FOffset is the fragment's offset in
/// its section and \p FSize is the fragment's size.
uint64_t computeBundlePadding(const MCAssembler &Assembler, const MCFragment *F,
                              uint64_t FOffset, uint64_t FSize);

} // end namespace llvm

#endif<|MERGE_RESOLUTION|>--- conflicted
+++ resolved
@@ -492,172 +492,8 @@
   }
 };
 
-<<<<<<< HEAD
-// FIXME: Should this be a separate class, or just merged into MCSection? Since
-// we anticipate the fast path being through an MCAssembler, the only reason to
-// keep it out is for API abstraction.
-class MCSectionData : public ilist_node<MCSectionData> {
-  friend class MCAsmLayout;
-
-  MCSectionData(const MCSectionData&) = delete;
-  void operator=(const MCSectionData&) = delete;
-
-public:
-  typedef iplist<MCFragment> FragmentListType;
-
-  typedef FragmentListType::const_iterator const_iterator;
-  typedef FragmentListType::iterator iterator;
-
-  typedef FragmentListType::const_reverse_iterator const_reverse_iterator;
-  typedef FragmentListType::reverse_iterator reverse_iterator;
-
-  /// \brief Express the state of bundle locked groups while emitting code.
-  enum BundleLockStateType {
-    NotBundleLocked,
-    BundleLocked,
-    BundleLockedAlignToEnd
-  };
-private:
-  FragmentListType Fragments;
-  const MCSection *Section;
-
-  /// Ordinal - The section index in the assemblers section list.
-  unsigned Ordinal;
-
-  /// LayoutOrder - The index of this section in the layout order.
-  unsigned LayoutOrder;
-
-  /// Alignment - The maximum alignment seen in this section.
-  unsigned Alignment;
-
-  /// \brief Keeping track of bundle-locked state.
-  BundleLockStateType BundleLockState;
-
-  /// \brief Current nesting depth of bundle_lock directives.
-  unsigned BundleLockNestingDepth;
-
-  /// \brief We've seen a bundle_lock directive but not its first instruction
-  /// yet.
-  bool BundleGroupBeforeFirstInst;
-
-  /// \name Assembler Backend Data
-  /// @{
-  //
-  // FIXME: This could all be kept private to the assembler implementation.
-
-  /// HasInstructions - Whether this section has had instructions emitted into
-  /// it.
-  unsigned HasInstructions : 1;
-
-  /// Mapping from subsection number to insertion point for subsection numbers
-  /// below that number.
-  SmallVector<std::pair<unsigned, MCFragment *>, 1> SubsectionFragmentMap;
-
-  /// @}
-
-public:
-  // Only for use as sentinel.
-  MCSectionData();
-  MCSectionData(const MCSection &Section, MCAssembler *A = nullptr);
-
-  const MCSection &getSection() const { return *Section; }
-
-  unsigned getAlignment() const { return Alignment; }
-  void setAlignment(unsigned Value) { Alignment = Value; }
-
-  bool hasInstructions() const { return HasInstructions; }
-  void setHasInstructions(bool Value) { HasInstructions = Value; }
-
-  unsigned getOrdinal() const { return Ordinal; }
-  void setOrdinal(unsigned Value) { Ordinal = Value; }
-
-  unsigned getLayoutOrder() const { return LayoutOrder; }
-  void setLayoutOrder(unsigned Value) { LayoutOrder = Value; }
-
-  /// \name Fragment Access
-  /// @{
-
-  const FragmentListType &getFragmentList() const { return Fragments; }
-  FragmentListType &getFragmentList() { return Fragments; }
-
-  iterator begin() { return Fragments.begin(); }
-  const_iterator begin() const { return Fragments.begin(); }
-
-  iterator end() { return Fragments.end(); }
-  const_iterator end() const { return Fragments.end(); }
-
-  reverse_iterator rbegin() { return Fragments.rbegin(); }
-  const_reverse_iterator rbegin() const { return Fragments.rbegin(); }
-
-  reverse_iterator rend() { return Fragments.rend(); }
-  const_reverse_iterator rend() const { return Fragments.rend(); }
-
-  size_t size() const { return Fragments.size(); }
-
-  bool empty() const { return Fragments.empty(); }
-
-  iterator getSubsectionInsertionPoint(unsigned Subsection);
-
-  bool isBundleLocked() const {
-    return BundleLockState != NotBundleLocked;
-  }
-
-  BundleLockStateType getBundleLockState() const {
-    return BundleLockState;
-  }
-
-  void setBundleLockState(BundleLockStateType NewState);
-
-  bool isBundleGroupBeforeFirstInst() const {
-    return BundleGroupBeforeFirstInst;
-  }
-
-  void setBundleGroupBeforeFirstInst(bool IsFirst) {
-    BundleGroupBeforeFirstInst = IsFirst;
-  }
-
-  void dump() const;
-
-  /// @}
-};
-
-// FIXME: Same concerns as with SectionData.
-class MCSymbolData : public ilist_node<MCSymbolData> {
-  const MCSymbol *Symbol;
-
-  /// Fragment - The fragment this symbol's value is relative to, if any. Also
-  /// stores if this symbol is visible outside this translation unit (bit 0) or
-  /// if it is private extern (bit 1).
-  PointerIntPair<MCFragment *, 2> Fragment;
-
-  union {
-    /// Offset - The offset to apply to the fragment address to form this
-    /// symbol's value.
-    uint64_t Offset;
-
-    /// CommonSize - The size of the symbol, if it is 'common'.
-    uint64_t CommonSize;
-  };
-
-  /// SymbolSize - An expression describing how to calculate the size of
-  /// a symbol. If a symbol has no size this field will be NULL.
-  const MCExpr *SymbolSize;
-
-  /// CommonAlign - The alignment of the symbol, if it is 'common', or -1.
-  //
-  // FIXME: Pack this in with other fields?
-  unsigned CommonAlign;
-
-  /// Flags - The Flags field is used by object file implementations to store
-  /// additional per symbol information which is not easily classified.
-  uint32_t Flags;
-
-  /// Index - Index field, for use by the object file implementation.
-  uint64_t Index;
-=======
 class MCSafeSEHFragment : public MCFragment {
   const MCSymbol *Sym;
->>>>>>> c2944f66
 
 public:
   MCSafeSEHFragment(const MCSymbol *Sym, MCSection *Sec = nullptr)
