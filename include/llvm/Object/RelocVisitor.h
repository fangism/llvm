--- conflicted
+++ resolved
@@ -57,7 +57,7 @@
     return RelocToApply();
   }
 
-  bool error() { return HasError; }
+  bool error() const { return HasError; }
 
 private:
   const ObjectFile &ObjToVisit;
@@ -198,13 +198,6 @@
     }
   }
 
-<<<<<<< HEAD
-  bool error() const { return HasError; }
-
-private:
-  ObjectFile &ObjToVisit;
-  bool HasError;
-=======
   RelocToApply visitCOFF(uint32_t RelocType, RelocationRef R, uint64_t Value) {
     switch (ObjToVisit.getArch()) {
     case Triple::x86:
@@ -227,7 +220,6 @@
     HasError = true;
     return RelocToApply();
   }
->>>>>>> 8287a4b5
 
   int64_t getELFAddend32LE(RelocationRef R) {
     const ELF32LEObjectFile *Obj = cast<ELF32LEObjectFile>(R.getObjectFile());
