//===- unittest/Support/ProgramTest.cpp -----------------------------------===//
//
//                     The LLVM Compiler Infrastructure
//
// This file is distributed under the University of Illinois Open Source
// License. See LICENSE.TXT for details.
//
//===----------------------------------------------------------------------===//

#include "llvm/Support/CommandLine.h"
#include "llvm/Support/Path.h"
#include "llvm/Support/Program.h"
#include "gtest/gtest.h"

#include <stdlib.h>
#if defined(__APPLE__)
# include <crt_externs.h>
#elif !defined(_MSC_VER)
// Forward declare environ in case it's not provided by stdlib.h.
extern char **environ;
#endif

<<<<<<< HEAD
extern "C" char** environ;
=======
// From TestMain.cpp.
extern const char *TestMainArgv0;
>>>>>>> 3ff641f2

namespace {

using namespace llvm;
using namespace sys;

static cl::opt<std::string>
ProgramTestStringArg1("program-test-string-arg1");
static cl::opt<std::string>
ProgramTestStringArg2("program-test-string-arg2");

static void CopyEnvironment(std::vector<const char *> &out) {
#ifdef __APPLE__
  char **envp = *_NSGetEnviron();
#else
  // environ seems to work for Windows and most other Unices.
  char **envp = environ;
#endif
  while (*envp != 0) {
    out.push_back(*envp);
    ++envp;
  }
}

TEST(ProgramTest, CreateProcessTrailingSlash) {
  if (getenv("LLVM_PROGRAM_TEST_CHILD")) {
    if (ProgramTestStringArg1 == "has\\\\ trailing\\" &&
        ProgramTestStringArg2 == "has\\\\ trailing\\") {
      exit(0);  // Success!  The arguments were passed and parsed.
    }
    exit(1);
  }

  Path my_exe = Path::GetMainExecutable(TestMainArgv0, &ProgramTestStringArg1);
  const char *argv[] = {
    my_exe.c_str(),
    "--gtest_filter=ProgramTest.CreateProcessTrailingSlashChild",
    "-program-test-string-arg1", "has\\\\ trailing\\",
    "-program-test-string-arg2", "has\\\\ trailing\\",
    0
  };

  // Add LLVM_PROGRAM_TEST_CHILD to the environment of the child.
  std::vector<const char *> envp;
  CopyEnvironment(envp);
  envp.push_back("LLVM_PROGRAM_TEST_CHILD=1");
  envp.push_back(0);

  std::string error;
  bool ExecutionFailed;
  // Redirect stdout and stdin to NUL, but let stderr through.
#ifdef LLVM_ON_WIN32
  Path nul("NUL");
#else
  Path nul("/dev/null");
#endif
  const Path *redirects[] = { &nul, &nul, 0 };
  int rc = Program::ExecuteAndWait(my_exe, argv, &envp[0], redirects,
                                   /*secondsToWait=*/10, /*memoryLimit=*/0,
                                   &error, &ExecutionFailed);
  EXPECT_FALSE(ExecutionFailed) << error;
  EXPECT_EQ(0, rc);
}

} // end anonymous namespace<|MERGE_RESOLUTION|>--- conflicted
+++ resolved
@@ -20,12 +20,8 @@
 extern char **environ;
 #endif
 
-<<<<<<< HEAD
-extern "C" char** environ;
-=======
 // From TestMain.cpp.
 extern const char *TestMainArgv0;
->>>>>>> 3ff641f2
 
 namespace {
 
