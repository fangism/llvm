//===------ utils/obj2yaml.cpp - obj2yaml conversion tool -------*- C++ -*-===//
//
//                     The LLVM Compiler Infrastructure
//
// This file is distributed under the University of Illinois Open Source
// License. See LICENSE.TXT for details.
//
//===----------------------------------------------------------------------===//

#include "obj2yaml.h"
#include "llvm/ADT/OwningPtr.h"
#include "llvm/Object/Archive.h"
#include "llvm/Object/COFF.h"
#include "llvm/Support/CommandLine.h"
#include "llvm/Support/ManagedStatic.h"
#include "llvm/Support/PrettyStackTrace.h"
#include "llvm/Support/Signals.h"

<<<<<<< HEAD
using llvm::endl;
// const char endl = '\n';
=======
using namespace llvm;
>>>>>>> ba69b366

namespace yaml {  // generic yaml-writing specific routines

unsigned char printable(unsigned char Ch) {
  return Ch >= ' ' && Ch <= '~' ? Ch : '.';
}

raw_ostream &writeHexStream(raw_ostream &Out, const ArrayRef<uint8_t> arr) {
  const char *hex = "0123456789ABCDEF";
  Out << " !hex \"";

  typedef ArrayRef<uint8_t>::const_iterator iter_t;
  const iter_t end = arr.end();
  for (iter_t iter = arr.begin(); iter != end; ++iter)
    Out << hex[(*iter >> 4) & 0x0F] << hex[(*iter & 0x0F)];

  Out << "\" # |";
  for (iter_t iter = arr.begin(); iter != end; ++iter)
    Out << printable(*iter);
  Out << "|\n";

  return Out;
}

raw_ostream &writeHexNumber(raw_ostream &Out, unsigned long long N) {
  if (N >= 10)
    Out << "0x";
  Out.write_hex(N);
  return Out;
}

} // end namespace yaml

namespace {
enum ObjectFileType {
  coff
};
}

cl::opt<ObjectFileType> InputFormat(
    cl::desc("Choose input format"),
    cl::values(clEnumVal(coff, "process COFF object files"), clEnumValEnd));

cl::opt<std::string> InputFilename(cl::Positional, cl::desc("<input file>"),
                                   cl::init("-"));

int main(int argc, char *argv[]) {
  cl::ParseCommandLineOptions(argc, argv);
  sys::PrintStackTraceOnErrorSignal();
  PrettyStackTraceProgram X(argc, argv);
  llvm_shutdown_obj Y; // Call llvm_shutdown() on exit.

  // Process the input file
  OwningPtr<MemoryBuffer> buf;

  // TODO: If this is an archive, then burst it and dump each entry
  if (error_code ec = MemoryBuffer::getFileOrSTDIN(InputFilename, buf)) {
    errs() << "Error: '" << ec.message() << "' opening file '" << InputFilename
           << "'\n";
  } else {
    ec = coff2yaml(outs(), buf.take());
    if (ec)
      errs() << "Error: " << ec.message() << " dumping COFF file\n";
  }

  return 0;
}<|MERGE_RESOLUTION|>--- conflicted
+++ resolved
@@ -16,12 +16,7 @@
 #include "llvm/Support/PrettyStackTrace.h"
 #include "llvm/Support/Signals.h"
 
-<<<<<<< HEAD
-using llvm::endl;
-// const char endl = '\n';
-=======
 using namespace llvm;
->>>>>>> ba69b366
 
 namespace yaml {  // generic yaml-writing specific routines
 
