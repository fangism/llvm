--- conflicted
+++ resolved
@@ -125,13 +125,8 @@
 }
 
 template <class T>
-<<<<<<< HEAD
-static void writeVectorData(raw_ostream &OS, const std::vector<T> &Vec) {
-  OS.write((const char *)&Vec.front(), vectorDataSize(Vec));
-=======
 static void writeArrayData(raw_ostream &OS, ArrayRef<T> A) {
   OS.write((const char *)A.data(), arrayDataSize(A));
->>>>>>> e4b44c16
 }
 
 template <class T>
