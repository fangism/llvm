//===- Signals.cpp - Generic Unix Signals Implementation -----*- C++ -*-===//
//
//                     The LLVM Compiler Infrastructure
//
// This file is distributed under the University of Illinois Open Source
// License. See LICENSE.TXT for details.
//
//===----------------------------------------------------------------------===//
//
// This file defines some helpful functions for dealing with the possibility of
// Unix signals occurring while your program is running.
//
//===----------------------------------------------------------------------===//

#include "Unix.h"
#include "llvm/ADT/STLExtras.h"
#include "llvm/Support/Mutex.h"
#include <algorithm>
#include <string>
#include <vector>
#if HAVE_EXECINFO_H
# include <execinfo.h>         // For backtrace().
#endif
#if HAVE_SIGNAL_H
#include <signal.h>
#endif
#if HAVE_SYS_STAT_H
#include <sys/stat.h>
#endif
#if HAVE_CXXABI_H
#include <cxxabi.h>
#endif
#if HAVE_DLFCN_H
#include <dlfcn.h>
#endif
#if HAVE_MACH_MACH_H
#include <mach/mach.h>
#endif

using namespace llvm;

static RETSIGTYPE SignalHandler(int Sig);  // defined below.

static SmartMutex<true> SignalsMutex;

/// InterruptFunction - The function to call if ctrl-c is pressed.
static void (*InterruptFunction)() = 0;

static std::vector<std::string> FilesToRemove;
static std::vector<std::pair<void(*)(void*), void*> > CallBacksToRun;

// IntSigs - Signals that represent requested termination. There's no bug
// or failure, or if there is, it's not our direct responsibility. For whatever
// reason, our continued execution is no longer desirable.
static const int IntSigs[] = {
  SIGHUP, SIGINT, SIGPIPE, SIGTERM, SIGUSR1, SIGUSR2
};
static const int *const IntSigsEnd = array_endof(IntSigs);

// KillSigs - Signals that represent that we have a bug, and our prompt
// termination has been ordered.
static const int KillSigs[] = {
  SIGILL, SIGTRAP, SIGABRT, SIGFPE, SIGBUS, SIGSEGV, SIGQUIT
#ifdef SIGSYS
  , SIGSYS
#endif
#ifdef SIGXCPU
  , SIGXCPU
#endif
#ifdef SIGXFSZ
  , SIGXFSZ
#endif
#ifdef SIGEMT
  , SIGEMT
#endif
};
static const int *const KillSigsEnd = array_endof(KillSigs);

static unsigned NumRegisteredSignals = 0;
static struct {
  struct sigaction SA;
  int SigNo;
} RegisteredSignalInfo[(sizeof(IntSigs)+sizeof(KillSigs))/sizeof(KillSigs[0])];


static void RegisterHandler(int Signal) {
  assert(NumRegisteredSignals <
         sizeof(RegisteredSignalInfo)/sizeof(RegisteredSignalInfo[0]) &&
         "Out of space for signal handlers!");

  struct sigaction NewHandler;

  NewHandler.sa_handler = SignalHandler;
  NewHandler.sa_flags = SA_NODEFER|SA_RESETHAND;
  sigemptyset(&NewHandler.sa_mask);

  // Install the new handler, save the old one in RegisteredSignalInfo.
  sigaction(Signal, &NewHandler,
            &RegisteredSignalInfo[NumRegisteredSignals].SA);
  RegisteredSignalInfo[NumRegisteredSignals].SigNo = Signal;
  ++NumRegisteredSignals;
}

static void RegisterHandlers() {
  // If the handlers are already registered, we're done.
  if (NumRegisteredSignals != 0) return;

  std::for_each(IntSigs, IntSigsEnd, RegisterHandler);
  std::for_each(KillSigs, KillSigsEnd, RegisterHandler);
}

static void UnregisterHandlers() {
  // Restore all of the signal handlers to how they were before we showed up.
  for (unsigned i = 0, e = NumRegisteredSignals; i != e; ++i)
    sigaction(RegisteredSignalInfo[i].SigNo,
              &RegisteredSignalInfo[i].SA, 0);
  NumRegisteredSignals = 0;
}


/// RemoveFilesToRemove - Process the FilesToRemove list. This function
/// should be called with the SignalsMutex lock held.
/// NB: This must be an async signal safe function. It cannot allocate or free
/// memory, even in debug builds.
static void RemoveFilesToRemove() {
  // We avoid iterators in case of debug iterators that allocate or release
  // memory.
  for (unsigned i = 0, e = FilesToRemove.size(); i != e; ++i) {
    // We rely on a std::string implementation for which repeated calls to
    // 'c_str()' don't allocate memory. We pre-call 'c_str()' on all of these
    // strings to try to ensure this is safe.
    const char *path = FilesToRemove[i].c_str();

    // Get the status so we can determine if it's a file or directory. If we
    // can't stat the file, ignore it.
    struct stat buf;
    if (stat(path, &buf) != 0)
      continue;

    // If this is not a regular file, ignore it. We want to prevent removal of
    // special files like /dev/null, even if the compiler is being run with the
    // super-user permissions.
    if (!S_ISREG(buf.st_mode))
      continue;
  
    // Otherwise, remove the file. We ignore any errors here as there is nothing
    // else we can do.
    unlink(path);
  }
}

// SignalHandler - The signal handler that runs.
static RETSIGTYPE SignalHandler(int Sig) {
  // Restore the signal behavior to default, so that the program actually
  // crashes when we return and the signal reissues.  This also ensures that if
  // we crash in our signal handler that the program will terminate immediately
  // instead of recursing in the signal handler.
  UnregisterHandlers();

  // Unmask all potentially blocked kill signals.
  sigset_t SigMask;
  sigfillset(&SigMask);
  sigprocmask(SIG_UNBLOCK, &SigMask, 0);

  SignalsMutex.acquire();
  RemoveFilesToRemove();

  if (std::find(IntSigs, IntSigsEnd, Sig) != IntSigsEnd) {
    if (InterruptFunction) {
      void (*IF)() = InterruptFunction;
      SignalsMutex.release();
      InterruptFunction = 0;
      IF();        // run the interrupt function.
      return;
    }

    SignalsMutex.release();
    raise(Sig);   // Execute the default handler.
    return;
  }

  SignalsMutex.release();

  // Otherwise if it is a fault (like SEGV) run any handler.
  for (unsigned i = 0, e = CallBacksToRun.size(); i != e; ++i)
    CallBacksToRun[i].first(CallBacksToRun[i].second);

#ifdef __s390__
  // On S/390, certain signals are delivered with PSW Address pointing to
  // *after* the faulting instruction.  Simply returning from the signal
  // handler would continue execution after that point, instead of
  // re-raising the signal.  Raise the signal manually in those cases.
  if (Sig == SIGILL || Sig == SIGFPE || Sig == SIGTRAP)
    raise(Sig);
#endif
}

void llvm::sys::RunInterruptHandlers() {
  SignalsMutex.acquire();
  RemoveFilesToRemove();
  SignalsMutex.release();
}

void llvm::sys::SetInterruptFunction(void (*IF)()) {
  SignalsMutex.acquire();
  InterruptFunction = IF;
  SignalsMutex.release();
  RegisterHandlers();
}

// RemoveFileOnSignal - The public API
bool llvm::sys::RemoveFileOnSignal(StringRef Filename,
                                   std::string* ErrMsg) {
  SignalsMutex.acquire();
  std::string *OldPtr = FilesToRemove.empty() ? 0 : &FilesToRemove[0];
  FilesToRemove.push_back(Filename);

  // We want to call 'c_str()' on every std::string in this vector so that if
  // the underlying implementation requires a re-allocation, it happens here
  // rather than inside of the signal handler. If we see the vector grow, we
  // have to call it on every entry. If it remains in place, we only need to
  // call it on the latest one.
  if (OldPtr == &FilesToRemove[0])
    FilesToRemove.back().c_str();
  else
    for (unsigned i = 0, e = FilesToRemove.size(); i != e; ++i)
      FilesToRemove[i].c_str();

  SignalsMutex.release();

  RegisterHandlers();
  return false;
}

// DontRemoveFileOnSignal - The public API
void llvm::sys::DontRemoveFileOnSignal(StringRef Filename) {
  SignalsMutex.acquire();
  std::vector<std::string>::reverse_iterator RI =
    std::find(FilesToRemove.rbegin(), FilesToRemove.rend(), Filename);
  std::vector<std::string>::iterator I = FilesToRemove.end();
  if (RI != FilesToRemove.rend())
    I = FilesToRemove.erase(RI.base()-1);

  // We need to call c_str() on every element which would have been moved by
  // the erase. These elements, in a C++98 implementation where c_str()
  // requires a reallocation on the first call may have had the call to c_str()
  // made on insertion become invalid by being copied down an element.
  for (std::vector<std::string>::iterator E = FilesToRemove.end(); I != E; ++I)
    I->c_str();

  SignalsMutex.release();
}

/// AddSignalHandler - Add a function to be called when a signal is delivered
/// to the process.  The handler can have a cookie passed to it to identify
/// what instance of the handler it is.
void llvm::sys::AddSignalHandler(void (*FnPtr)(void *), void *Cookie) {
  CallBacksToRun.push_back(std::make_pair(FnPtr, Cookie));
  RegisterHandlers();
}


// PrintStackTrace - In the case of a program crash or fault, print out a stack
// trace so that the user has an indication of why and where we died.
//
// On glibc systems we have the 'backtrace' function, which works nicely, but
// doesn't demangle symbols.
void llvm::sys::PrintStackTrace(FILE *FD) {
#if defined(HAVE_BACKTRACE) && defined(ENABLE_BACKTRACES)
  static void* StackTrace[256];
  // Use backtrace() to output a backtrace on Linux systems with glibc.
  int depth = backtrace(StackTrace,
                        static_cast<int>(array_lengthof(StackTrace)));
#if HAVE_DLFCN_H && __GNUG__
  int width = 0;
  for (int i = 0; i < depth; ++i) {
    Dl_info dlinfo;
    dladdr(StackTrace[i], &dlinfo);
    const char* name = strrchr(dlinfo.dli_fname, '/');

    int nwidth;
    if (name == NULL) nwidth = strlen(dlinfo.dli_fname);
    else              nwidth = strlen(name) - 1;

    if (nwidth > width) width = nwidth;
  }

  for (int i = 0; i < depth; ++i) {
    Dl_info dlinfo;
    dladdr(StackTrace[i], &dlinfo);

    fprintf(FD, "%-2d", i);

    const char* name = strrchr(dlinfo.dli_fname, '/');
    if (name == NULL) fprintf(FD, " %-*s", width, dlinfo.dli_fname);
    else              fprintf(FD, " %-*s", width, name+1);

    fprintf(FD, " %#0*lx",
            (int)(sizeof(void*) * 2) + 2, (unsigned long)StackTrace[i]);

    if (dlinfo.dli_sname != NULL) {
      fputc(' ', FD);
#  if HAVE_CXXABI_H
      int res;
      char* d = abi::__cxa_demangle(dlinfo.dli_sname, NULL, NULL, &res);
#  else
      char* d = NULL;
#  endif
      if (d == NULL) fputs(dlinfo.dli_sname, FD);
      else           fputs(d, FD);
      free(d);

      // FIXME: When we move to C++11, use %t length modifier. It's not in
      // C++03 and causes gcc to issue warnings. Losing the upper 32 bits of
      // the stack offset for a stack dump isn't likely to cause any problems.
      fprintf(FD, " + %u",(unsigned)((char*)StackTrace[i]-
                                     (char*)dlinfo.dli_saddr));
    }
    fputc('\n', FD);
  }
#else
  backtrace_symbols_fd(StackTrace, depth, STDERR_FILENO);
#endif
#endif
}

static void PrintStackTraceSignalHandler(void *) {
  PrintStackTrace(stderr);
}

/// PrintStackTraceOnErrorSignal - When an error signal (such as SIGABRT or
/// SIGSEGV) is delivered to the process, print a stack trace and then exit.
void llvm::sys::PrintStackTraceOnErrorSignal() {
  AddSignalHandler(PrintStackTraceSignalHandler, 0);

<<<<<<< HEAD
// some of these constants are not defined for darwin8
#if defined(__APPLE__) && defined(MACH_EXCEPTION_CODES) && defined(EXC_MASK_CRASH)
=======
#if defined(__APPLE__) && defined(ENABLE_CRASH_OVERRIDES)
>>>>>>> 5510728d
  // Environment variable to disable any kind of crash dialog.
  if (getenv("LLVM_DISABLE_CRASH_REPORT")) {
    mach_port_t self = mach_task_self();

    exception_mask_t mask = EXC_MASK_CRASH;

    kern_return_t ret = task_set_exception_ports(self,
                             mask,
                             MACH_PORT_NULL,
                             EXCEPTION_STATE_IDENTITY | MACH_EXCEPTION_CODES,
                             THREAD_STATE_NONE);
    (void)ret;
  }
#endif
}


/***/

// On Darwin, raise sends a signal to the main thread instead of the current
// thread. This has the unfortunate effect that assert() and abort() will end up
// bypassing our crash recovery attempts. We work around this for anything in
// the same linkage unit by just defining our own versions of the assert handler
// and abort.

#if defined(__APPLE__) && defined(ENABLE_CRASH_OVERRIDES)

#include <signal.h>
#include <pthread.h>

int raise(int sig) {
  return pthread_kill(pthread_self(), sig);
}

void __assert_rtn(const char *func,
                  const char *file,
                  int line,
                  const char *expr) {
  if (func)
    fprintf(stderr, "Assertion failed: (%s), function %s, file %s, line %d.\n",
            expr, func, file, line);
  else
    fprintf(stderr, "Assertion failed: (%s), file %s, line %d.\n",
            expr, file, line);
  abort();
}

void abort() {
  raise(SIGABRT);
  usleep(1000);
  __builtin_trap();
}

#endif<|MERGE_RESOLUTION|>--- conflicted
+++ resolved
@@ -333,12 +333,8 @@
 void llvm::sys::PrintStackTraceOnErrorSignal() {
   AddSignalHandler(PrintStackTraceSignalHandler, 0);
 
-<<<<<<< HEAD
 // some of these constants are not defined for darwin8
-#if defined(__APPLE__) && defined(MACH_EXCEPTION_CODES) && defined(EXC_MASK_CRASH)
-=======
-#if defined(__APPLE__) && defined(ENABLE_CRASH_OVERRIDES)
->>>>>>> 5510728d
+#if defined(__APPLE__) && defined(ENABLE_CRASH_OVERRIDES) && defined(MACH_EXCEPTION_CODES) && defined(EXC_MASK_CRASH)
   // Environment variable to disable any kind of crash dialog.
   if (getenv("LLVM_DISABLE_CRASH_REPORT")) {
     mach_port_t self = mach_task_self();
