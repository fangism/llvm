//===-- Path.cpp - Implement OS Path Concept ------------------------------===//
//
//                     The LLVM Compiler Infrastructure
//
// This file is distributed under the University of Illinois Open Source
// License. See LICENSE.TXT for details.
//
//===----------------------------------------------------------------------===//
//
//  This file implements the operating system Path API.
//
//===----------------------------------------------------------------------===//

#include "llvm/Support/Path.h"
#include "llvm/Support/Endian.h"
#include "llvm/Support/ErrorHandling.h"
#include "llvm/Support/FileSystem.h"
#include "llvm/Support/Process.h"
#include <cctype>
#include <cstdio>
#include <cstring>
#include <fcntl.h>

#if !defined(_MSC_VER) && !defined(__MINGW32__)
#include <unistd.h>
#else
#include <io.h>
#endif

namespace {
  using llvm::StringRef;
  using llvm::sys::path::is_separator;

#ifdef LLVM_ON_WIN32
  const char *separators = "\\/";
  const char preferred_separator = '\\';
#else
  const char  separators = '/';
  const char preferred_separator = '/';
#endif

  StringRef find_first_component(StringRef path) {
    // Look for this first component in the following order.
    // * empty (in this case we return an empty string)
    // * either C: or {//,\\}net.
    // * {/,\}
    // * {.,..}
    // * {file,directory}name

    if (path.empty())
      return path;

#ifdef LLVM_ON_WIN32
    // C:
    if (path.size() >= 2 && std::isalpha(static_cast<unsigned char>(path[0])) &&
        path[1] == ':')
      return path.substr(0, 2);
#endif

    // //net
    if ((path.size() > 2) &&
        is_separator(path[0]) &&
        path[0] == path[1] &&
        !is_separator(path[2])) {
      // Find the next directory separator.
      size_t end = path.find_first_of(separators, 2);
      return path.substr(0, end);
    }

    // {/,\}
    if (is_separator(path[0]))
      return path.substr(0, 1);

    if (path.startswith(".."))
      return path.substr(0, 2);

    if (path[0] == '.')
      return path.substr(0, 1);

    // * {file,directory}name
    size_t end = path.find_first_of(separators);
    return path.substr(0, end);
  }

  size_t filename_pos(StringRef str) {
    if (str.size() == 2 &&
        is_separator(str[0]) &&
        str[0] == str[1])
      return 0;

    if (str.size() > 0 && is_separator(str[str.size() - 1]))
      return str.size() - 1;

    size_t pos = str.find_last_of(separators, str.size() - 1);

#ifdef LLVM_ON_WIN32
    if (pos == StringRef::npos)
      pos = str.find_last_of(':', str.size() - 2);
#endif

    if (pos == StringRef::npos ||
        (pos == 1 && is_separator(str[0])))
      return 0;

    return pos + 1;
  }

  size_t root_dir_start(StringRef str) {
    // case "c:/"
#ifdef LLVM_ON_WIN32
    if (str.size() > 2 &&
        str[1] == ':' &&
        is_separator(str[2]))
      return 2;
#endif

    // case "//"
    if (str.size() == 2 &&
        is_separator(str[0]) &&
        str[0] == str[1])
      return StringRef::npos;

    // case "//net"
    if (str.size() > 3 &&
        is_separator(str[0]) &&
        str[0] == str[1] &&
        !is_separator(str[2])) {
      return str.find_first_of(separators, 2);
    }

    // case "/"
    if (str.size() > 0 && is_separator(str[0]))
      return 0;

    return StringRef::npos;
  }

  size_t parent_path_end(StringRef path) {
    size_t end_pos = filename_pos(path);

    bool filename_was_sep = path.size() > 0 && is_separator(path[end_pos]);

    // Skip separators except for root dir.
    size_t root_dir_pos = root_dir_start(path.substr(0, end_pos));

    while(end_pos > 0 &&
          (end_pos - 1) != root_dir_pos &&
          is_separator(path[end_pos - 1]))
      --end_pos;

    if (end_pos == 1 && root_dir_pos == 0 && filename_was_sep)
      return StringRef::npos;

    return end_pos;
  }
} // end unnamed namespace

enum FSEntity {
  FS_Dir,
  FS_File,
  FS_Name
};

// Implemented in Unix/Path.inc and Windows/Path.inc.
static llvm::error_code
createUniqueEntity(const llvm::Twine &Model, int &ResultFD,
                   llvm::SmallVectorImpl<char> &ResultPath,
                   bool MakeAbsolute, unsigned Mode, FSEntity Type);

namespace llvm {
namespace sys  {
namespace path {

const_iterator begin(StringRef path) {
  const_iterator i;
  i.Path      = path;
  i.Component = find_first_component(path);
  i.Position  = 0;
  return i;
}

const_iterator end(StringRef path) {
  const_iterator i;
  i.Path      = path;
  i.Position  = path.size();
  return i;
}

const_iterator &const_iterator::operator++() {
  assert(Position < Path.size() && "Tried to increment past end!");

  // Increment Position to past the current component
  Position += Component.size();

  // Check for end.
  if (Position == Path.size()) {
    Component = StringRef();
    return *this;
  }

  // Both POSIX and Windows treat paths that begin with exactly two separators
  // specially.
  bool was_net = Component.size() > 2 &&
    is_separator(Component[0]) &&
    Component[1] == Component[0] &&
    !is_separator(Component[2]);

  // Handle separators.
  if (is_separator(Path[Position])) {
    // Root dir.
    if (was_net
#ifdef LLVM_ON_WIN32
        // c:/
        || Component.endswith(":")
#endif
        ) {
      Component = Path.substr(Position, 1);
      return *this;
    }

    // Skip extra separators.
    while (Position != Path.size() &&
           is_separator(Path[Position])) {
      ++Position;
    }

    // Treat trailing '/' as a '.'.
    if (Position == Path.size()) {
      --Position;
      Component = ".";
      return *this;
    }
  }

  // Find next component.
  size_t end_pos = Path.find_first_of(separators, Position);
  Component = Path.slice(Position, end_pos);

  return *this;
}

const_iterator &const_iterator::operator--() {
  // If we're at the end and the previous char was a '/', return '.'.
  if (Position == Path.size() &&
      Path.size() > 1 &&
      is_separator(Path[Position - 1])
#ifdef LLVM_ON_WIN32
      && Path[Position - 2] != ':'
#endif
      ) {
    --Position;
    Component = ".";
    return *this;
  }

  // Skip separators unless it's the root directory.
  size_t root_dir_pos = root_dir_start(Path);
  size_t end_pos = Position;

  while(end_pos > 0 &&
        (end_pos - 1) != root_dir_pos &&
        is_separator(Path[end_pos - 1]))
    --end_pos;

  // Find next separator.
  size_t start_pos = filename_pos(Path.substr(0, end_pos));
  Component = Path.slice(start_pos, end_pos);
  Position = start_pos;
  return *this;
}

bool const_iterator::operator==(const const_iterator &RHS) const {
  return Path.begin() == RHS.Path.begin() &&
         Position == RHS.Position;
}

bool const_iterator::operator!=(const const_iterator &RHS) const {
  return !(*this == RHS);
}

ptrdiff_t const_iterator::operator-(const const_iterator &RHS) const {
  return Position - RHS.Position;
}

const StringRef root_path(StringRef path) {
  const_iterator b = begin(path),
                 pos = b,
                 e = end(path);
  if (b != e) {
    bool has_net = b->size() > 2 && is_separator((*b)[0]) && (*b)[1] == (*b)[0];
    bool has_drive =
#ifdef LLVM_ON_WIN32
      b->endswith(":");
#else
      false;
#endif

    if (has_net || has_drive) {
      if ((++pos != e) && is_separator((*pos)[0])) {
        // {C:/,//net/}, so get the first two components.
        return path.substr(0, b->size() + pos->size());
      } else {
        // just {C:,//net}, return the first component.
        return *b;
      }
    }

    // POSIX style root directory.
    if (is_separator((*b)[0])) {
      return *b;
    }
  }

  return StringRef();
}

const StringRef root_name(StringRef path) {
  const_iterator b = begin(path),
                 e = end(path);
  if (b != e) {
    bool has_net = b->size() > 2 && is_separator((*b)[0]) && (*b)[1] == (*b)[0];
    bool has_drive =
#ifdef LLVM_ON_WIN32
      b->endswith(":");
#else
      false;
#endif

    if (has_net || has_drive) {
      // just {C:,//net}, return the first component.
      return *b;
    }
  }

  // No path or no name.
  return StringRef();
}

const StringRef root_directory(StringRef path) {
  const_iterator b = begin(path),
                 pos = b,
                 e = end(path);
  if (b != e) {
    bool has_net = b->size() > 2 && is_separator((*b)[0]) && (*b)[1] == (*b)[0];
    bool has_drive =
#ifdef LLVM_ON_WIN32
      b->endswith(":");
#else
      false;
#endif

    if ((has_net || has_drive) &&
        // {C:,//net}, skip to the next component.
        (++pos != e) && is_separator((*pos)[0])) {
      return *pos;
    }

    // POSIX style root directory.
    if (!has_net && is_separator((*b)[0])) {
      return *b;
    }
  }

  // No path or no root.
  return StringRef();
}

const StringRef relative_path(StringRef path) {
  StringRef root = root_path(path);
  return path.substr(root.size());
}

void append(SmallVectorImpl<char> &path, const Twine &a,
                                         const Twine &b,
                                         const Twine &c,
                                         const Twine &d) {
  SmallString<32> a_storage;
  SmallString<32> b_storage;
  SmallString<32> c_storage;
  SmallString<32> d_storage;

  SmallVector<StringRef, 4> components;
  if (!a.isTriviallyEmpty()) components.push_back(a.toStringRef(a_storage));
  if (!b.isTriviallyEmpty()) components.push_back(b.toStringRef(b_storage));
  if (!c.isTriviallyEmpty()) components.push_back(c.toStringRef(c_storage));
  if (!d.isTriviallyEmpty()) components.push_back(d.toStringRef(d_storage));

  for (SmallVectorImpl<StringRef>::const_iterator i = components.begin(),
                                                  e = components.end();
                                                  i != e; ++i) {
    bool path_has_sep = !path.empty() && is_separator(path[path.size() - 1]);
    bool component_has_sep = !i->empty() && is_separator((*i)[0]);
    bool is_root_name = has_root_name(*i);

    if (path_has_sep) {
      // Strip separators from beginning of component.
      size_t loc = i->find_first_not_of(separators);
      StringRef c = i->substr(loc);

      // Append it.
      path.append(c.begin(), c.end());
      continue;
    }

    if (!component_has_sep && !(path.empty() || is_root_name)) {
      // Add a separator.
      path.push_back(preferred_separator);
    }

    path.append(i->begin(), i->end());
  }
}

void append(SmallVectorImpl<char> &path,
            const_iterator begin, const_iterator end) {
  for (; begin != end; ++begin)
    path::append(path, *begin);
}

const StringRef parent_path(StringRef path) {
  size_t end_pos = parent_path_end(path);
  if (end_pos == StringRef::npos)
    return StringRef();
  else
    return path.substr(0, end_pos);
}

void remove_filename(SmallVectorImpl<char> &path) {
  size_t end_pos = parent_path_end(StringRef(path.begin(), path.size()));
  if (end_pos != StringRef::npos)
    path.set_size(end_pos);
}

void replace_extension(SmallVectorImpl<char> &path, const Twine &extension) {
  StringRef p(path.begin(), path.size());
  SmallString<32> ext_storage;
  StringRef ext = extension.toStringRef(ext_storage);

  // Erase existing extension.
  size_t pos = p.find_last_of('.');
  if (pos != StringRef::npos && pos >= filename_pos(p))
    path.set_size(pos);

  // Append '.' if needed.
  if (ext.size() > 0 && ext[0] != '.')
    path.push_back('.');

  // Append extension.
  path.append(ext.begin(), ext.end());
}

void native(const Twine &path, SmallVectorImpl<char> &result) {
  assert((!path.isSingleStringRef() ||
          path.getSingleStringRef().data() != result.data()) &&
         "path and result are not allowed to overlap!");
  // Clear result.
  result.clear();
  path.toVector(result);
  native(result);
}

void native(SmallVectorImpl<char> &path) {
#ifdef LLVM_ON_WIN32
  std::replace(path.begin(), path.end(), '/', '\\');
#endif
}

const StringRef filename(StringRef path) {
  return *(--end(path));
}

const StringRef stem(StringRef path) {
  StringRef fname = filename(path);
  size_t pos = fname.find_last_of('.');
  if (pos == StringRef::npos)
    return fname;
  else
    if ((fname.size() == 1 && fname == ".") ||
        (fname.size() == 2 && fname == ".."))
      return fname;
    else
      return fname.substr(0, pos);
}

const StringRef extension(StringRef path) {
  StringRef fname = filename(path);
  size_t pos = fname.find_last_of('.');
  if (pos == StringRef::npos)
    return StringRef();
  else
    if ((fname.size() == 1 && fname == ".") ||
        (fname.size() == 2 && fname == ".."))
      return StringRef();
    else
      return fname.substr(pos);
}

bool is_separator(char value) {
  switch(value) {
#ifdef LLVM_ON_WIN32
    case '\\': // fall through
#endif
    case '/': return true;
    default: return false;
  }
}

void system_temp_directory(bool erasedOnReboot, SmallVectorImpl<char> &result) {
  result.clear();

<<<<<<< HEAD
#ifdef __APPLE__
// macros expected in <unistd.h>
=======
>>>>>>> 5f805947
#if defined(_CS_DARWIN_USER_TEMP_DIR) && defined(_CS_DARWIN_USER_CACHE_DIR)
  // On Darwin, use DARWIN_USER_TEMP_DIR or DARWIN_USER_CACHE_DIR.
  // macros defined in <unistd.h> on darwin >= 9
  int ConfName = erasedOnReboot? _CS_DARWIN_USER_TEMP_DIR
                               : _CS_DARWIN_USER_CACHE_DIR;
  size_t ConfLen = confstr(ConfName, 0, 0);
  if (ConfLen > 0) {
    do {
      result.resize(ConfLen);
      ConfLen = confstr(ConfName, result.data(), result.size());
    } while (ConfLen > 0 && ConfLen != result.size());

    if (ConfLen > 0) {
      assert(result.back() == 0);
      result.pop_back();
      return;
    }

    result.clear();
  }
#endif
#endif

  // Check whether the temporary directory is specified by an environment
  // variable.
  const char *EnvironmentVariable;
#ifdef LLVM_ON_WIN32
  EnvironmentVariable = "TEMP";
#else
  EnvironmentVariable = "TMPDIR";
#endif
  if (char *RequestedDir = getenv(EnvironmentVariable)) {
    result.append(RequestedDir, RequestedDir + strlen(RequestedDir));
    return;
  }

  // Fall back to a system default.
  const char *DefaultResult;
#ifdef LLVM_ON_WIN32
  (void)erasedOnReboot;
  DefaultResult = "C:\\TEMP";
#else
  if (erasedOnReboot)
    DefaultResult = "/tmp";
  else
    DefaultResult = "/var/tmp";
#endif
  result.append(DefaultResult, DefaultResult + strlen(DefaultResult));
}

bool has_root_name(const Twine &path) {
  SmallString<128> path_storage;
  StringRef p = path.toStringRef(path_storage);

  return !root_name(p).empty();
}

bool has_root_directory(const Twine &path) {
  SmallString<128> path_storage;
  StringRef p = path.toStringRef(path_storage);

  return !root_directory(p).empty();
}

bool has_root_path(const Twine &path) {
  SmallString<128> path_storage;
  StringRef p = path.toStringRef(path_storage);

  return !root_path(p).empty();
}

bool has_relative_path(const Twine &path) {
  SmallString<128> path_storage;
  StringRef p = path.toStringRef(path_storage);

  return !relative_path(p).empty();
}

bool has_filename(const Twine &path) {
  SmallString<128> path_storage;
  StringRef p = path.toStringRef(path_storage);

  return !filename(p).empty();
}

bool has_parent_path(const Twine &path) {
  SmallString<128> path_storage;
  StringRef p = path.toStringRef(path_storage);

  return !parent_path(p).empty();
}

bool has_stem(const Twine &path) {
  SmallString<128> path_storage;
  StringRef p = path.toStringRef(path_storage);

  return !stem(p).empty();
}

bool has_extension(const Twine &path) {
  SmallString<128> path_storage;
  StringRef p = path.toStringRef(path_storage);

  return !extension(p).empty();
}

bool is_absolute(const Twine &path) {
  SmallString<128> path_storage;
  StringRef p = path.toStringRef(path_storage);

  bool rootDir = has_root_directory(p),
#ifdef LLVM_ON_WIN32
       rootName = has_root_name(p);
#else
       rootName = true;
#endif

  return rootDir && rootName;
}

bool is_relative(const Twine &path) {
  return !is_absolute(path);
}

} // end namespace path

namespace fs {

error_code getUniqueID(const Twine Path, UniqueID &Result) {
  file_status Status;
  error_code EC = status(Path, Status);
  if (EC)
    return EC;
  Result = Status.getUniqueID();
  return error_code::success();
}

error_code createUniqueFile(const Twine &Model, int &ResultFd,
                            SmallVectorImpl<char> &ResultPath, unsigned Mode) {
  return createUniqueEntity(Model, ResultFd, ResultPath, false, Mode, FS_File);
}

error_code createUniqueFile(const Twine &Model,
                            SmallVectorImpl<char> &ResultPath) {
  int Dummy;
  return createUniqueEntity(Model, Dummy, ResultPath, false, 0, FS_Name);
}

static error_code createTemporaryFile(const Twine &Model, int &ResultFD,
                                      llvm::SmallVectorImpl<char> &ResultPath,
                                      FSEntity Type) {
  SmallString<128> Storage;
  StringRef P = Model.toNullTerminatedStringRef(Storage);
  assert(P.find_first_of(separators) == StringRef::npos &&
         "Model must be a simple filename.");
  // Use P.begin() so that createUniqueEntity doesn't need to recreate Storage.
  return createUniqueEntity(P.begin(), ResultFD, ResultPath,
                            true, owner_read | owner_write, Type);
}

static error_code
createTemporaryFile(const Twine &Prefix, StringRef Suffix, int &ResultFD,
                    llvm::SmallVectorImpl<char> &ResultPath,
                    FSEntity Type) {
  const char *Middle = Suffix.empty() ? "-%%%%%%" : "-%%%%%%.";
  return createTemporaryFile(Prefix + Middle + Suffix, ResultFD, ResultPath,
                             Type);
}


error_code createTemporaryFile(const Twine &Prefix, StringRef Suffix,
                               int &ResultFD,
                               SmallVectorImpl<char> &ResultPath) {
  return createTemporaryFile(Prefix, Suffix, ResultFD, ResultPath, FS_File);
}

error_code createTemporaryFile(const Twine &Prefix, StringRef Suffix,
                               SmallVectorImpl<char> &ResultPath) {
  int Dummy;
  return createTemporaryFile(Prefix, Suffix, Dummy, ResultPath, FS_Name);
}


// This is a mkdtemp with a different pattern. We use createUniqueEntity mostly
// for consistency. We should try using mkdtemp.
error_code createUniqueDirectory(const Twine &Prefix,
                                 SmallVectorImpl<char> &ResultPath) {
  int Dummy;
  return createUniqueEntity(Prefix + "-%%%%%%", Dummy, ResultPath,
                            true, 0, FS_Dir);
}

error_code make_absolute(SmallVectorImpl<char> &path) {
  StringRef p(path.data(), path.size());

  bool rootDirectory = path::has_root_directory(p),
#ifdef LLVM_ON_WIN32
       rootName = path::has_root_name(p);
#else
       rootName = true;
#endif

  // Already absolute.
  if (rootName && rootDirectory)
    return error_code::success();

  // All of the following conditions will need the current directory.
  SmallString<128> current_dir;
  if (error_code ec = current_path(current_dir)) return ec;

  // Relative path. Prepend the current directory.
  if (!rootName && !rootDirectory) {
    // Append path to the current directory.
    path::append(current_dir, p);
    // Set path to the result.
    path.swap(current_dir);
    return error_code::success();
  }

  if (!rootName && rootDirectory) {
    StringRef cdrn = path::root_name(current_dir);
    SmallString<128> curDirRootName(cdrn.begin(), cdrn.end());
    path::append(curDirRootName, p);
    // Set path to the result.
    path.swap(curDirRootName);
    return error_code::success();
  }

  if (rootName && !rootDirectory) {
    StringRef pRootName      = path::root_name(p);
    StringRef bRootDirectory = path::root_directory(current_dir);
    StringRef bRelativePath  = path::relative_path(current_dir);
    StringRef pRelativePath  = path::relative_path(p);

    SmallString<128> res;
    path::append(res, pRootName, bRootDirectory, bRelativePath, pRelativePath);
    path.swap(res);
    return error_code::success();
  }

  llvm_unreachable("All rootName and rootDirectory combinations should have "
                   "occurred above!");
}

error_code create_directories(const Twine &Path, bool &Existed) {
  SmallString<128> PathStorage;
  StringRef P = Path.toStringRef(PathStorage);

  // Be optimistic and try to create the directory
  error_code EC = create_directory(P, Existed);
  // If we succeeded, or had any error other than the parent not existing, just
  // return it.
  if (EC != errc::no_such_file_or_directory)
    return EC;

  // We failed because of a no_such_file_or_directory, try to create the
  // parent.
  StringRef Parent = path::parent_path(P);
  if (Parent.empty())
    return EC;

  if ((EC = create_directories(Parent)))
      return EC;

  return create_directory(P, Existed);
}

bool exists(file_status status) {
  return status_known(status) && status.type() != file_type::file_not_found;
}

bool status_known(file_status s) {
  return s.type() != file_type::status_error;
}

bool is_directory(file_status status) {
  return status.type() == file_type::directory_file;
}

error_code is_directory(const Twine &path, bool &result) {
  file_status st;
  if (error_code ec = status(path, st))
    return ec;
  result = is_directory(st);
  return error_code::success();
}

bool is_regular_file(file_status status) {
  return status.type() == file_type::regular_file;
}

error_code is_regular_file(const Twine &path, bool &result) {
  file_status st;
  if (error_code ec = status(path, st))
    return ec;
  result = is_regular_file(st);
  return error_code::success();
}

bool is_symlink(file_status status) {
  return status.type() == file_type::symlink_file;
}

error_code is_symlink(const Twine &path, bool &result) {
  file_status st;
  if (error_code ec = status(path, st))
    return ec;
  result = is_symlink(st);
  return error_code::success();
}

bool is_other(file_status status) {
  return exists(status) &&
         !is_regular_file(status) &&
         !is_directory(status) &&
         !is_symlink(status);
}

void directory_entry::replace_filename(const Twine &filename, file_status st) {
  SmallString<128> path(Path.begin(), Path.end());
  path::remove_filename(path);
  path::append(path, filename);
  Path = path.str();
  Status = st;
}

error_code has_magic(const Twine &path, const Twine &magic, bool &result) {
  SmallString<32>  MagicStorage;
  StringRef Magic = magic.toStringRef(MagicStorage);
  SmallString<32> Buffer;

  if (error_code ec = get_magic(path, Magic.size(), Buffer)) {
    if (ec == errc::value_too_large) {
      // Magic.size() > file_size(Path).
      result = false;
      return error_code::success();
    }
    return ec;
  }

  result = Magic == Buffer;
  return error_code::success();
}

/// @brief Identify the magic in magic.
  file_magic identify_magic(StringRef Magic) {
  if (Magic.size() < 4)
    return file_magic::unknown;
  switch ((unsigned char)Magic[0]) {
    case 0x00: {
      // COFF short import library file
      if (Magic[1] == (char)0x00 && Magic[2] == (char)0xff &&
          Magic[3] == (char)0xff)
        return file_magic::coff_import_library;
      // Windows resource file
      const char Expected[] = { 0, 0, 0, 0, '\x20', 0, 0, 0, '\xff' };
      if (Magic.size() >= sizeof(Expected) &&
          memcmp(Magic.data(), Expected, sizeof(Expected)) == 0)
        return file_magic::windows_resource;
      // 0x0000 = COFF unknown machine type
      if (Magic[1] == 0)
        return file_magic::coff_object;
      break;
    }
    case 0xDE:  // 0x0B17C0DE = BC wraper
      if (Magic[1] == (char)0xC0 && Magic[2] == (char)0x17 &&
          Magic[3] == (char)0x0B)
        return file_magic::bitcode;
      break;
    case 'B':
      if (Magic[1] == 'C' && Magic[2] == (char)0xC0 && Magic[3] == (char)0xDE)
        return file_magic::bitcode;
      break;
    case '!':
      if (Magic.size() >= 8)
        if (memcmp(Magic.data(),"!<arch>\n",8) == 0)
          return file_magic::archive;
      break;

    case '\177':
      if (Magic.size() >= 18 && Magic[1] == 'E' && Magic[2] == 'L' &&
          Magic[3] == 'F') {
        bool Data2MSB = Magic[5] == 2;
        unsigned high = Data2MSB ? 16 : 17;
        unsigned low  = Data2MSB ? 17 : 16;
        if (Magic[high] == 0)
          switch (Magic[low]) {
            default: break;
            case 1: return file_magic::elf_relocatable;
            case 2: return file_magic::elf_executable;
            case 3: return file_magic::elf_shared_object;
            case 4: return file_magic::elf_core;
          }
      }
      break;

    case 0xCA:
      if (Magic[1] == char(0xFE) && Magic[2] == char(0xBA) &&
          Magic[3] == char(0xBE)) {
        // This is complicated by an overlap with Java class files.
        // See the Mach-O section in /usr/share/file/magic for details.
        if (Magic.size() >= 8 && Magic[7] < 43)
          return file_magic::macho_universal_binary;
      }
      break;

      // The two magic numbers for mach-o are:
      // 0xfeedface - 32-bit mach-o
      // 0xfeedfacf - 64-bit mach-o
    case 0xFE:
    case 0xCE:
    case 0xCF: {
      uint16_t type = 0;
      if (Magic[0] == char(0xFE) && Magic[1] == char(0xED) &&
          Magic[2] == char(0xFA) &&
          (Magic[3] == char(0xCE) || Magic[3] == char(0xCF))) {
        /* Native endian */
        if (Magic.size() >= 16) type = Magic[14] << 8 | Magic[15];
      } else if ((Magic[0] == char(0xCE) || Magic[0] == char(0xCF)) &&
                 Magic[1] == char(0xFA) && Magic[2] == char(0xED) &&
                 Magic[3] == char(0xFE)) {
        /* Reverse endian */
        if (Magic.size() >= 14) type = Magic[13] << 8 | Magic[12];
      }
      switch (type) {
        default: break;
        case 1: return file_magic::macho_object;
        case 2: return file_magic::macho_executable;
        case 3: return file_magic::macho_fixed_virtual_memory_shared_lib;
        case 4: return file_magic::macho_core;
        case 5: return file_magic::macho_preload_executable;
        case 6: return file_magic::macho_dynamically_linked_shared_lib;
        case 7: return file_magic::macho_dynamic_linker;
        case 8: return file_magic::macho_bundle;
        case 9: return file_magic::macho_dynamic_linker;
        case 10: return file_magic::macho_dsym_companion;
      }
      break;
    }
    case 0xF0: // PowerPC Windows
    case 0x83: // Alpha 32-bit
    case 0x84: // Alpha 64-bit
    case 0x66: // MPS R4000 Windows
    case 0x50: // mc68K
    case 0x4c: // 80386 Windows
      if (Magic[1] == 0x01)
        return file_magic::coff_object;

    case 0x90: // PA-RISC Windows
    case 0x68: // mc68K Windows
      if (Magic[1] == 0x02)
        return file_magic::coff_object;
      break;

    case 0x4d: // Possible MS-DOS stub on Windows PE file
      if (Magic[1] == 0x5a) {
        uint32_t off =
          *reinterpret_cast<const support::ulittle32_t*>(Magic.data() + 0x3c);
        // PE/COFF file, either EXE or DLL.
        if (off < Magic.size() && memcmp(Magic.data() + off, "PE\0\0",4) == 0)
          return file_magic::pecoff_executable;
      }
      break;

    case 0x64: // x86-64 Windows.
      if (Magic[1] == char(0x86))
        return file_magic::coff_object;
      break;

    default:
      break;
  }
  return file_magic::unknown;
}

error_code identify_magic(const Twine &path, file_magic &result) {
  SmallString<32> Magic;
  error_code ec = get_magic(path, Magic.capacity(), Magic);
  if (ec && ec != errc::value_too_large)
    return ec;

  result = identify_magic(Magic);
  return error_code::success();
}

error_code directory_entry::status(file_status &result) const {
  return fs::status(Path, result);
}

} // end namespace fs
} // end namespace sys
} // end namespace llvm

// Include the truly platform-specific parts.
#if defined(LLVM_ON_UNIX)
#include "Unix/Path.inc"
#endif
#if defined(LLVM_ON_WIN32)
#include "Windows/Path.inc"
#endif<|MERGE_RESOLUTION|>--- conflicted
+++ resolved
@@ -508,11 +508,6 @@
 void system_temp_directory(bool erasedOnReboot, SmallVectorImpl<char> &result) {
   result.clear();
 
-<<<<<<< HEAD
-#ifdef __APPLE__
-// macros expected in <unistd.h>
-=======
->>>>>>> 5f805947
 #if defined(_CS_DARWIN_USER_TEMP_DIR) && defined(_CS_DARWIN_USER_CACHE_DIR)
   // On Darwin, use DARWIN_USER_TEMP_DIR or DARWIN_USER_CACHE_DIR.
   // macros defined in <unistd.h> on darwin >= 9
@@ -533,7 +528,6 @@
 
     result.clear();
   }
-#endif
 #endif
 
   // Check whether the temporary directory is specified by an environment
