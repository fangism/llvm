set(system_libs)
if( NOT MSVC )
  if( MINGW )
    set(system_libs ${system_libs} imagehlp psapi shell32)
  elseif( CMAKE_HOST_UNIX )
    if( HAVE_LIBRT )
      set(system_libs ${system_libs} rt)
    endif()
    if( HAVE_LIBDL )
      set(system_libs ${system_libs} ${CMAKE_DL_LIBS})
    endif()
    if(LLVM_ENABLE_TERMINFO)
      if(HAVE_TERMINFO)
        set(system_libs ${system_libs} ${TERMINFO_LIBS})
      endif()
    endif()
    if( LLVM_ENABLE_THREADS AND HAVE_LIBATOMIC )
      set(system_libs ${system_libs} atomic)
    endif()
    if( LLVM_ENABLE_THREADS AND HAVE_LIBPTHREAD )
      set(system_libs ${system_libs} pthread)
    endif()
    if ( LLVM_ENABLE_ZLIB AND HAVE_LIBZ )
      set(system_libs ${system_libs} z)
    endif()
    set(system_libs ${system_libs} m)
  endif( MINGW )
endif( NOT MSVC )

add_llvm_library(LLVMSupport
  APFloat.cpp
  APInt.cpp
  APSInt.cpp
  ARMBuildAttrs.cpp
  ARMWinEH.cpp
  Allocator.cpp
  BlockFrequency.cpp
  BranchProbability.cpp
  circular_raw_ostream.cpp
  COM.cpp
  CommandLine.cpp
  Compression.cpp
  ConvertUTF.c
  ConvertUTFWrapper.cpp
  CrashRecoveryContext.cpp
  DataExtractor.cpp
  DataStream.cpp
  Debug.cpp
  DeltaAlgorithm.cpp
  DAGDeltaAlgorithm.cpp
  Dwarf.cpp
  ErrorHandling.cpp
  FileUtilities.cpp
  FileOutputBuffer.cpp
  FoldingSet.cpp
  Format.cpp
  FormattedStream.cpp
  GraphWriter.cpp
  Hashing.cpp
  IntEqClasses.cpp
  IntervalMap.cpp
  IntrusiveRefCntPtr.cpp
  LEB128.cpp
  LineIterator.cpp
  Locale.cpp
  LockFileManager.cpp
  ManagedStatic.cpp
  MathExtras.cpp
  MemoryBuffer.cpp
  MemoryObject.cpp
  MD5.cpp
  Options.cpp
  PluginLoader.cpp
  PrettyStackTrace.cpp
  RandomNumberGenerator.cpp
  Regex.cpp
  ScaledNumber.cpp
  SmallPtrSet.cpp
  SmallVector.cpp
  SourceMgr.cpp
  SpecialCaseList.cpp
  Statistic.cpp
  StreamingMemoryObject.cpp
  StringExtras.cpp
  StringMap.cpp
  StringPool.cpp
  StringRef.cpp
  SystemUtils.cpp
  Timer.cpp
  ToolOutputFile.cpp
  Triple.cpp
  Twine.cpp
  Unicode.cpp
  YAMLParser.cpp
  YAMLTraits.cpp
  raw_os_ostream.cpp
  raw_ostream.cpp
  regcomp.c
  regerror.c
  regexec.c
  regfree.c
  regstrlcpy.c

# System
  Atomic.cpp
  DynamicLibrary.cpp
  Errno.cpp
  Host.cpp
  Memory.cpp
  Mutex.cpp
  Path.cpp
  Process.cpp
  Program.cpp
  RWMutex.cpp
  SearchForAddressOfSpecialSymbol.cpp
  Signals.cpp
  TargetRegistry.cpp
  ThreadLocal.cpp
  Threading.cpp
  TimeValue.cpp
  Valgrind.cpp
  Watchdog.cpp

<<<<<<< HEAD
  ADDITIONAL_HEADERS
  Unix/Host.inc
  Unix/Memory.inc
  Unix/Mutex.inc
  Unix/Path.inc
  Unix/Process.inc
  Unix/Program.inc
  Unix/RWMutex.inc
  Unix/Signals.inc
  Unix/ThreadLocal.inc
  Unix/TimeValue.inc
  Unix/Watchdog.inc
  Windows/DynamicLibrary.inc
  Windows/Host.inc
  Windows/Memory.inc
  Windows/Mutex.inc
  Windows/Path.inc
  Windows/Process.inc
  Windows/Program.inc
  Windows/RWMutex.inc
  Windows/Signals.inc
  Windows/ThreadLocal.inc
  Windows/TimeValue.inc
  Windows/Watchdog.inc
# fang's debugging tools
  stacktrace.cc
=======
  ADDITIONAL_HEADER_DIRS
  Unix
  Windows
  ${LLVM_MAIN_INCLUDE_DIR}/llvm/Support

>>>>>>> 0040d179
  LINK_LIBS ${system_libs}
  )

set_property(TARGET LLVMSupport PROPERTY LLVM_SYSTEM_LIBS "${system_libs}")<|MERGE_RESOLUTION|>--- conflicted
+++ resolved
@@ -120,41 +120,14 @@
   TimeValue.cpp
   Valgrind.cpp
   Watchdog.cpp
-
-<<<<<<< HEAD
-  ADDITIONAL_HEADERS
-  Unix/Host.inc
-  Unix/Memory.inc
-  Unix/Mutex.inc
-  Unix/Path.inc
-  Unix/Process.inc
-  Unix/Program.inc
-  Unix/RWMutex.inc
-  Unix/Signals.inc
-  Unix/ThreadLocal.inc
-  Unix/TimeValue.inc
-  Unix/Watchdog.inc
-  Windows/DynamicLibrary.inc
-  Windows/Host.inc
-  Windows/Memory.inc
-  Windows/Mutex.inc
-  Windows/Path.inc
-  Windows/Process.inc
-  Windows/Program.inc
-  Windows/RWMutex.inc
-  Windows/Signals.inc
-  Windows/ThreadLocal.inc
-  Windows/TimeValue.inc
-  Windows/Watchdog.inc
 # fang's debugging tools
   stacktrace.cc
-=======
+
   ADDITIONAL_HEADER_DIRS
   Unix
   Windows
   ${LLVM_MAIN_INCLUDE_DIR}/llvm/Support
 
->>>>>>> 0040d179
   LINK_LIBS ${system_libs}
   )
 
