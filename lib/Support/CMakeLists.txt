--- conflicted
+++ resolved
@@ -146,41 +146,8 @@
   Windows/ThreadLocal.inc
   Windows/TimeValue.inc
   Windows/Watchdog.inc
-<<<<<<< HEAD
 # fang's debugging tools
   stacktrace.cc
-  )
-set(system_libs)
-if( NOT MSVC )
-  if( MINGW )
-    set(system_libs ${system_libs} imagehlp psapi shell32)
-  elseif( CMAKE_HOST_UNIX )
-    if( HAVE_LIBRT )
-      set(system_libs ${system_libs} rt)
-    endif()
-    if( HAVE_LIBDL )
-      set(system_libs ${system_libs} ${CMAKE_DL_LIBS})
-    endif()
-    if(LLVM_ENABLE_TERMINFO)
-      if(HAVE_TERMINFO)
-        set(system_libs ${system_libs} ${TERMINFO_LIBS})
-      endif()
-    endif()
-    if( LLVM_ENABLE_THREADS AND HAVE_LIBATOMIC )
-      set(system_libs ${system_libs} atomic)
-    endif()
-    if( LLVM_ENABLE_THREADS AND HAVE_LIBPTHREAD )
-      set(system_libs ${system_libs} pthread)
-    endif()
-    if ( LLVM_ENABLE_ZLIB AND HAVE_LIBZ )
-      set(system_libs ${system_libs} z)
-    endif()
-  endif( MINGW )
-endif( NOT MSVC )
-
-=======
->>>>>>> d0ab5824
-
   LINK_LIBS ${system_libs}
   )
 
