//===-- AsmPrinter.cpp - Common AsmPrinter code ---------------------------===//
//
//                     The LLVM Compiler Infrastructure
//
// This file is distributed under the University of Illinois Open Source
// License. See LICENSE.TXT for details.
//
//===----------------------------------------------------------------------===//
//
// This file implements the AsmPrinter class.
//
//===----------------------------------------------------------------------===//

#include <tuple>		// for std::tie
#include "llvm/CodeGen/AsmPrinter.h"
#include "DwarfDebug.h"
#include "DwarfException.h"
#include "Win64Exception.h"
#include "WinCodeViewLineTables.h"
#include "llvm/ADT/SmallString.h"
#include "llvm/ADT/Statistic.h"
#include "llvm/Analysis/ConstantFolding.h"
#include "llvm/Analysis/JumpInstrTableInfo.h"
#include "llvm/CodeGen/Analysis.h"
#include "llvm/CodeGen/GCMetadataPrinter.h"
#include "llvm/CodeGen/MachineConstantPool.h"
#include "llvm/CodeGen/MachineFrameInfo.h"
#include "llvm/CodeGen/MachineFunction.h"
#include "llvm/CodeGen/MachineInstrBundle.h"
#include "llvm/CodeGen/MachineJumpTableInfo.h"
#include "llvm/CodeGen/MachineLoopInfo.h"
#include "llvm/CodeGen/MachineModuleInfoImpls.h"
#include "llvm/IR/DataLayout.h"
#include "llvm/IR/DebugInfo.h"
#include "llvm/IR/Mangler.h"
#include "llvm/IR/Module.h"
#include "llvm/IR/Operator.h"
#include "llvm/MC/MCAsmInfo.h"
#include "llvm/MC/MCContext.h"
#include "llvm/MC/MCExpr.h"
#include "llvm/MC/MCInst.h"
#include "llvm/MC/MCSection.h"
#include "llvm/MC/MCStreamer.h"
#include "llvm/MC/MCSymbol.h"
#include "llvm/MC/MCValue.h"
#include "llvm/Support/ErrorHandling.h"
#include "llvm/Support/Format.h"
#include "llvm/Support/MathExtras.h"
#include "llvm/Support/TargetRegistry.h"
#include "llvm/Support/Timer.h"
#include "llvm/Target/TargetFrameLowering.h"
#include "llvm/Target/TargetInstrInfo.h"
#include "llvm/Target/TargetLowering.h"
#include "llvm/Target/TargetLoweringObjectFile.h"
#include "llvm/Target/TargetRegisterInfo.h"
#include "llvm/Target/TargetSubtargetInfo.h"
using namespace llvm;

#define DEBUG_TYPE "asm-printer"

static const char *const DWARFGroupName = "DWARF Emission";
static const char *const DbgTimerName = "Debug Info Emission";
static const char *const EHTimerName = "DWARF Exception Writer";
static const char *const CodeViewLineTablesGroupName = "CodeView Line Tables";

STATISTIC(EmittedInsts, "Number of machine instrs printed");

char AsmPrinter::ID = 0;

typedef DenseMap<GCStrategy*, std::unique_ptr<GCMetadataPrinter>> gcp_map_type;
static gcp_map_type &getGCMap(void *&P) {
  if (!P)
    P = new gcp_map_type();
  return *(gcp_map_type*)P;
}


/// getGVAlignmentLog2 - Return the alignment to use for the specified global
/// value in log2 form.  This rounds up to the preferred alignment if possible
/// and legal.
static unsigned getGVAlignmentLog2(const GlobalValue *GV, const DataLayout &DL,
                                   unsigned InBits = 0) {
  unsigned NumBits = 0;
  if (const GlobalVariable *GVar = dyn_cast<GlobalVariable>(GV))
    NumBits = DL.getPreferredAlignmentLog(GVar);

  // If InBits is specified, round it to it.
  if (InBits > NumBits)
    NumBits = InBits;

  // If the GV has a specified alignment, take it into account.
  if (GV->getAlignment() == 0)
    return NumBits;

  unsigned GVAlign = Log2_32(GV->getAlignment());

  // If the GVAlign is larger than NumBits, or if we are required to obey
  // NumBits because the GV has an assigned section, obey it.
  if (GVAlign > NumBits || GV->hasSection())
    NumBits = GVAlign;
  return NumBits;
}

AsmPrinter::AsmPrinter(TargetMachine &tm, std::unique_ptr<MCStreamer> Streamer)
    : MachineFunctionPass(ID), TM(tm), MAI(tm.getMCAsmInfo()),
      OutContext(Streamer->getContext()), OutStreamer(std::move(Streamer)),
      LastMI(nullptr), LastFn(0), Counter(~0U) {
  DD = nullptr;
  MMI = nullptr;
  LI = nullptr;
  MF = nullptr;
  CurExceptionSym = CurrentFnSym = CurrentFnSymForSize = nullptr;
  CurrentFnBegin = nullptr;
  CurrentFnEnd = nullptr;
  GCMetadataPrinters = nullptr;
  VerboseAsm = OutStreamer->isVerboseAsm();
}

AsmPrinter::~AsmPrinter() {
  assert(!DD && Handlers.empty() && "Debug/EH info didn't get finalized");

  if (GCMetadataPrinters) {
    gcp_map_type &GCMap = getGCMap(GCMetadataPrinters);

    delete &GCMap;
    GCMetadataPrinters = nullptr;
  }
}

/// getFunctionNumber - Return a unique ID for the current function.
///
unsigned AsmPrinter::getFunctionNumber() const {
  return MF->getFunctionNumber();
}

const TargetLoweringObjectFile &AsmPrinter::getObjFileLowering() const {
  return *TM.getObjFileLowering();
}

/// getDataLayout - Return information about data layout.
const DataLayout &AsmPrinter::getDataLayout() const {
  return *TM.getDataLayout();
}

const MCSubtargetInfo &AsmPrinter::getSubtargetInfo() const {
  assert(MF && "getSubtargetInfo requires a valid MachineFunction!");
  return MF->getSubtarget<MCSubtargetInfo>();
}

void AsmPrinter::EmitToStreamer(MCStreamer &S, const MCInst &Inst) {
  S.EmitInstruction(Inst, getSubtargetInfo());
}

StringRef AsmPrinter::getTargetTriple() const {
  return TM.getTargetTriple();
}

/// getCurrentSection() - Return the current section we are emitting to.
const MCSection *AsmPrinter::getCurrentSection() const {
  return OutStreamer->getCurrentSection().first;
}



void AsmPrinter::getAnalysisUsage(AnalysisUsage &AU) const {
  AU.setPreservesAll();
  MachineFunctionPass::getAnalysisUsage(AU);
  AU.addRequired<MachineModuleInfo>();
  AU.addRequired<GCModuleInfo>();
  if (isVerbose())
    AU.addRequired<MachineLoopInfo>();
}

bool AsmPrinter::doInitialization(Module &M) {
  MMI = getAnalysisIfAvailable<MachineModuleInfo>();
  MMI->AnalyzeModule(M);

  // Initialize TargetLoweringObjectFile.
  const_cast<TargetLoweringObjectFile&>(getObjFileLowering())
    .Initialize(OutContext, TM);

  OutStreamer->InitSections(false);

  Mang = new Mangler(TM.getDataLayout());

  // Emit the version-min deplyment target directive if needed.
  //
  // FIXME: If we end up with a collection of these sorts of Darwin-specific
  // or ELF-specific things, it may make sense to have a platform helper class
  // that will work with the target helper class. For now keep it here, as the
  // alternative is duplicated code in each of the target asm printers that
  // use the directive, where it would need the same conditionalization
  // anyway.
  Triple TT(getTargetTriple());
  if (TT.isOSDarwin()) {
    static const unsigned MinMajor = 10, MinMinor = 9, MinUpdate = 0;
    unsigned Major, Minor, Update;
    TT.getOSVersion(Major, Minor, Update);
    // If there is a version specified, Major will be non-zero.
<<<<<<< HEAD
    // Suppress this target directive for older toolchains (pre-darwin13).
    if (Major && (std::tie(Major, Minor, Update) >= std::tie(MinMajor, MinMinor, MinUpdate)))
      OutStreamer.EmitVersionMin((TT.isMacOSX() ?
                                  MCVM_OSXVersionMin : MCVM_IOSVersionMin),
                                 Major, Minor, Update);
=======
    if (Major)
      OutStreamer->EmitVersionMin((TT.isMacOSX() ?
                                   MCVM_OSXVersionMin : MCVM_IOSVersionMin),
                                  Major, Minor, Update);
>>>>>>> 0040d179
  }

  // Allow the target to emit any magic that it wants at the start of the file.
  EmitStartOfAsmFile(M);

  // Very minimal debug info. It is ignored if we emit actual debug info. If we
  // don't, this at least helps the user find where a global came from.
  if (MAI->hasSingleParameterDotFile()) {
    // .file "foo.c"
    OutStreamer->EmitFileDirective(M.getModuleIdentifier());
  }

  GCModuleInfo *MI = getAnalysisIfAvailable<GCModuleInfo>();
  assert(MI && "AsmPrinter didn't require GCModuleInfo?");
  for (auto &I : *MI)
    if (GCMetadataPrinter *MP = GetOrCreateGCPrinter(*I))
      MP->beginAssembly(M, *MI, *this);

  // Emit module-level inline asm if it exists.
  if (!M.getModuleInlineAsm().empty()) {
    // We're at the module level. Construct MCSubtarget from the default CPU
    // and target triple.
    std::unique_ptr<MCSubtargetInfo> STI(TM.getTarget().createMCSubtargetInfo(
        TM.getTargetTriple(), TM.getTargetCPU(), TM.getTargetFeatureString()));
    OutStreamer->AddComment("Start of file scope inline assembly");
    OutStreamer->AddBlankLine();
    EmitInlineAsm(M.getModuleInlineAsm()+"\n", *STI);
    OutStreamer->AddComment("End of file scope inline assembly");
    OutStreamer->AddBlankLine();
  }

  if (MAI->doesSupportDebugInformation()) {
    bool skip_dwarf = false;
    if (Triple(TM.getTargetTriple()).isKnownWindowsMSVCEnvironment()) {
      Handlers.push_back(HandlerInfo(new WinCodeViewLineTables(this),
                                     DbgTimerName,
                                     CodeViewLineTablesGroupName));
      // FIXME: Don't emit DWARF debug info if there's at least one function
      // with AddressSanitizer instrumentation.
      // This is a band-aid fix for PR22032.
      for (auto &F : M.functions()) {
        if (F.hasFnAttribute(Attribute::SanitizeAddress)) {
          skip_dwarf = true;
          break;
        }
      }
    }
    if (!skip_dwarf) {
      DD = new DwarfDebug(this, &M);
      Handlers.push_back(HandlerInfo(DD, DbgTimerName, DWARFGroupName));
    }
  }

  EHStreamer *ES = nullptr;
  switch (MAI->getExceptionHandlingType()) {
  case ExceptionHandling::None:
    break;
  case ExceptionHandling::SjLj:
  case ExceptionHandling::DwarfCFI:
    ES = new DwarfCFIException(this);
    break;
  case ExceptionHandling::ARM:
    ES = new ARMException(this);
    break;
  case ExceptionHandling::WinEH:
    switch (MAI->getWinEHEncodingType()) {
    default: llvm_unreachable("unsupported unwinding information encoding");
    case WinEH::EncodingType::Invalid:
      break;
    case WinEH::EncodingType::Itanium:
      ES = new Win64Exception(this);
      break;
    }
    break;
  }
  if (ES)
    Handlers.push_back(HandlerInfo(ES, EHTimerName, DWARFGroupName));
  return false;
}

static bool canBeHidden(const GlobalValue *GV, const MCAsmInfo &MAI) {
  if (!MAI.hasWeakDefCanBeHiddenDirective())
    return false;

  return canBeOmittedFromSymbolTable(GV);
}

void AsmPrinter::EmitLinkage(const GlobalValue *GV, MCSymbol *GVSym) const {
  GlobalValue::LinkageTypes Linkage = GV->getLinkage();
  switch (Linkage) {
  case GlobalValue::CommonLinkage:
  case GlobalValue::LinkOnceAnyLinkage:
  case GlobalValue::LinkOnceODRLinkage:
  case GlobalValue::WeakAnyLinkage:
  case GlobalValue::WeakODRLinkage:
    if (MAI->hasWeakDefDirective()) {
      // .globl _foo
      OutStreamer->EmitSymbolAttribute(GVSym, MCSA_Global);

      if (!canBeHidden(GV, *MAI))
        // .weak_definition _foo
        OutStreamer->EmitSymbolAttribute(GVSym, MCSA_WeakDefinition);
      else
        OutStreamer->EmitSymbolAttribute(GVSym, MCSA_WeakDefAutoPrivate);
    } else if (MAI->hasLinkOnceDirective()) {
      // .globl _foo
      OutStreamer->EmitSymbolAttribute(GVSym, MCSA_Global);
      //NOTE: linkonce is handled by the section the symbol was assigned to.
    } else {
      // .weak _foo
      OutStreamer->EmitSymbolAttribute(GVSym, MCSA_Weak);
    }
    return;
  case GlobalValue::AppendingLinkage:
    // FIXME: appending linkage variables should go into a section of
    // their name or something.  For now, just emit them as external.
  case GlobalValue::ExternalLinkage:
    // If external or appending, declare as a global symbol.
    // .globl _foo
    OutStreamer->EmitSymbolAttribute(GVSym, MCSA_Global);
    return;
  case GlobalValue::PrivateLinkage:
  case GlobalValue::InternalLinkage:
    return;
  case GlobalValue::AvailableExternallyLinkage:
    llvm_unreachable("Should never emit this");
  case GlobalValue::ExternalWeakLinkage:
    llvm_unreachable("Don't know how to emit these");
  }
  llvm_unreachable("Unknown linkage type!");
}

void AsmPrinter::getNameWithPrefix(SmallVectorImpl<char> &Name,
                                   const GlobalValue *GV) const {
  TM.getNameWithPrefix(Name, GV, *Mang);
}

MCSymbol *AsmPrinter::getSymbol(const GlobalValue *GV) const {
  return TM.getSymbol(GV, *Mang);
}

/// EmitGlobalVariable - Emit the specified global variable to the .s file.
void AsmPrinter::EmitGlobalVariable(const GlobalVariable *GV) {
  if (GV->hasInitializer()) {
    // Check to see if this is a special global used by LLVM, if so, emit it.
    if (EmitSpecialLLVMGlobal(GV))
      return;

    // Skip the emission of global equivalents. The symbol can be emitted later
    // on by emitGlobalGOTEquivs in case it turns out to be needed.
    if (GlobalGOTEquivs.count(getSymbol(GV)))
      return;

    if (isVerbose()) {
      GV->printAsOperand(OutStreamer->GetCommentOS(),
                     /*PrintType=*/false, GV->getParent());
      OutStreamer->GetCommentOS() << '\n';
    }
  }

  MCSymbol *GVSym = getSymbol(GV);
  EmitVisibility(GVSym, GV->getVisibility(), !GV->isDeclaration());

  if (!GV->hasInitializer())   // External globals require no extra code.
    return;

  GVSym->redefineIfPossible();
  if (GVSym->isDefined() || GVSym->isVariable())
    report_fatal_error("symbol '" + Twine(GVSym->getName()) +
                       "' is already defined");

  if (MAI->hasDotTypeDotSizeDirective())
    OutStreamer->EmitSymbolAttribute(GVSym, MCSA_ELF_TypeObject);

  SectionKind GVKind = TargetLoweringObjectFile::getKindForGlobal(GV, TM);

  const DataLayout *DL = TM.getDataLayout();
  uint64_t Size = DL->getTypeAllocSize(GV->getType()->getElementType());

  // If the alignment is specified, we *must* obey it.  Overaligning a global
  // with a specified alignment is a prompt way to break globals emitted to
  // sections and expected to be contiguous (e.g. ObjC metadata).
  unsigned AlignLog = getGVAlignmentLog2(GV, *DL);

  for (const HandlerInfo &HI : Handlers) {
    NamedRegionTimer T(HI.TimerName, HI.TimerGroupName, TimePassesIsEnabled);
    HI.Handler->setSymbolSize(GVSym, Size);
  }

  // Handle common and BSS local symbols (.lcomm).
  if (GVKind.isCommon() || GVKind.isBSSLocal()) {
    if (Size == 0) Size = 1;   // .comm Foo, 0 is undefined, avoid it.
    unsigned Align = 1 << AlignLog;

    // Handle common symbols.
    if (GVKind.isCommon()) {
      if (!getObjFileLowering().getCommDirectiveSupportsAlignment())
        Align = 0;

      // .comm _foo, 42, 4
      OutStreamer->EmitCommonSymbol(GVSym, Size, Align);
      return;
    }

    // Handle local BSS symbols.
    if (MAI->hasMachoZeroFillDirective()) {
      const MCSection *TheSection =
        getObjFileLowering().SectionForGlobal(GV, GVKind, *Mang, TM);
      // .zerofill __DATA, __bss, _foo, 400, 5
      OutStreamer->EmitZerofill(TheSection, GVSym, Size, Align);
      return;
    }

    // Use .lcomm only if it supports user-specified alignment.
    // Otherwise, while it would still be correct to use .lcomm in some
    // cases (e.g. when Align == 1), the external assembler might enfore
    // some -unknown- default alignment behavior, which could cause
    // spurious differences between external and integrated assembler.
    // Prefer to simply fall back to .local / .comm in this case.
    if (MAI->getLCOMMDirectiveAlignmentType() != LCOMM::NoAlignment) {
      // .lcomm _foo, 42
      OutStreamer->EmitLocalCommonSymbol(GVSym, Size, Align);
      return;
    }

    if (!getObjFileLowering().getCommDirectiveSupportsAlignment())
      Align = 0;

    // .local _foo
    OutStreamer->EmitSymbolAttribute(GVSym, MCSA_Local);
    // .comm _foo, 42, 4
    OutStreamer->EmitCommonSymbol(GVSym, Size, Align);
    return;
  }

  const MCSection *TheSection =
    getObjFileLowering().SectionForGlobal(GV, GVKind, *Mang, TM);

  // Handle the zerofill directive on darwin, which is a special form of BSS
  // emission.
  if (GVKind.isBSSExtern() && MAI->hasMachoZeroFillDirective()) {
    if (Size == 0) Size = 1;  // zerofill of 0 bytes is undefined.

    // .globl _foo
    OutStreamer->EmitSymbolAttribute(GVSym, MCSA_Global);
    // .zerofill __DATA, __common, _foo, 400, 5
    OutStreamer->EmitZerofill(TheSection, GVSym, Size, 1 << AlignLog);
    return;
  }

  // Handle thread local data for mach-o which requires us to output an
  // additional structure of data and mangle the original symbol so that we
  // can reference it later.
  //
  // TODO: This should become an "emit thread local global" method on TLOF.
  // All of this macho specific stuff should be sunk down into TLOFMachO and
  // stuff like "TLSExtraDataSection" should no longer be part of the parent
  // TLOF class.  This will also make it more obvious that stuff like
  // MCStreamer::EmitTBSSSymbol is macho specific and only called from macho
  // specific code.
  if (GVKind.isThreadLocal() && MAI->hasMachoTBSSDirective()) {
    // Emit the .tbss symbol
    MCSymbol *MangSym =
      OutContext.GetOrCreateSymbol(GVSym->getName() + Twine("$tlv$init"));

    if (GVKind.isThreadBSS()) {
      TheSection = getObjFileLowering().getTLSBSSSection();
      OutStreamer->EmitTBSSSymbol(TheSection, MangSym, Size, 1 << AlignLog);
    } else if (GVKind.isThreadData()) {
      OutStreamer->SwitchSection(TheSection);

      EmitAlignment(AlignLog, GV);
      OutStreamer->EmitLabel(MangSym);

      EmitGlobalConstant(GV->getInitializer());
    }

    OutStreamer->AddBlankLine();

    // Emit the variable struct for the runtime.
    const MCSection *TLVSect
      = getObjFileLowering().getTLSExtraDataSection();

    OutStreamer->SwitchSection(TLVSect);
    // Emit the linkage here.
    EmitLinkage(GV, GVSym);
    OutStreamer->EmitLabel(GVSym);

    // Three pointers in size:
    //   - __tlv_bootstrap - used to make sure support exists
    //   - spare pointer, used when mapped by the runtime
    //   - pointer to mangled symbol above with initializer
    unsigned PtrSize = DL->getPointerTypeSize(GV->getType());
    OutStreamer->EmitSymbolValue(GetExternalSymbolSymbol("_tlv_bootstrap"),
                                PtrSize);
    OutStreamer->EmitIntValue(0, PtrSize);
    OutStreamer->EmitSymbolValue(MangSym, PtrSize);

    OutStreamer->AddBlankLine();
    return;
  }

  OutStreamer->SwitchSection(TheSection);

  EmitLinkage(GV, GVSym);
  EmitAlignment(AlignLog, GV);

  OutStreamer->EmitLabel(GVSym);

  EmitGlobalConstant(GV->getInitializer());

  if (MAI->hasDotTypeDotSizeDirective())
    // .size foo, 42
    OutStreamer->EmitELFSize(GVSym, MCConstantExpr::Create(Size, OutContext));

  OutStreamer->AddBlankLine();
}

/// EmitFunctionHeader - This method emits the header for the current
/// function.
void AsmPrinter::EmitFunctionHeader() {
  // Print out constants referenced by the function
  EmitConstantPool();

  // Print the 'header' of function.
  const Function *F = MF->getFunction();

  OutStreamer->SwitchSection(
      getObjFileLowering().SectionForGlobal(F, *Mang, TM));
  EmitVisibility(CurrentFnSym, F->getVisibility());

  EmitLinkage(F, CurrentFnSym);
  if (MAI->hasFunctionAlignment())
    EmitAlignment(MF->getAlignment(), F);

  if (MAI->hasDotTypeDotSizeDirective())
    OutStreamer->EmitSymbolAttribute(CurrentFnSym, MCSA_ELF_TypeFunction);

  if (isVerbose()) {
    F->printAsOperand(OutStreamer->GetCommentOS(),
                   /*PrintType=*/false, F->getParent());
    OutStreamer->GetCommentOS() << '\n';
  }

  // Emit the prefix data.
  if (F->hasPrefixData())
    EmitGlobalConstant(F->getPrefixData());

  // Emit the CurrentFnSym.  This is a virtual function to allow targets to
  // do their wild and crazy things as required.
  EmitFunctionEntryLabel();

  // If the function had address-taken blocks that got deleted, then we have
  // references to the dangling symbols.  Emit them at the start of the function
  // so that we don't get references to undefined symbols.
  std::vector<MCSymbol*> DeadBlockSyms;
  MMI->takeDeletedSymbolsForFunction(F, DeadBlockSyms);
  for (unsigned i = 0, e = DeadBlockSyms.size(); i != e; ++i) {
    OutStreamer->AddComment("Address taken block that was later removed");
    OutStreamer->EmitLabel(DeadBlockSyms[i]);
  }

  if (CurrentFnBegin) {
    if (MAI->useAssignmentForEHBegin()) {
      MCSymbol *CurPos = OutContext.CreateTempSymbol();
      OutStreamer->EmitLabel(CurPos);
      OutStreamer->EmitAssignment(CurrentFnBegin,
                                 MCSymbolRefExpr::Create(CurPos, OutContext));
    } else {
      OutStreamer->EmitLabel(CurrentFnBegin);
    }
  }

  // Emit pre-function debug and/or EH information.
  for (const HandlerInfo &HI : Handlers) {
    NamedRegionTimer T(HI.TimerName, HI.TimerGroupName, TimePassesIsEnabled);
    HI.Handler->beginFunction(MF);
  }

  // Emit the prologue data.
  if (F->hasPrologueData())
    EmitGlobalConstant(F->getPrologueData());
}

/// EmitFunctionEntryLabel - Emit the label that is the entrypoint for the
/// function.  This can be overridden by targets as required to do custom stuff.
void AsmPrinter::EmitFunctionEntryLabel() {
  CurrentFnSym->redefineIfPossible();

  // The function label could have already been emitted if two symbols end up
  // conflicting due to asm renaming.  Detect this and emit an error.
  if (CurrentFnSym->isVariable())
    report_fatal_error("'" + Twine(CurrentFnSym->getName()) +
                       "' is a protected alias");
  if (CurrentFnSym->isDefined())
    report_fatal_error("'" + Twine(CurrentFnSym->getName()) +
                       "' label emitted multiple times to assembly file");

  return OutStreamer->EmitLabel(CurrentFnSym);
}

/// emitComments - Pretty-print comments for instructions.
static void emitComments(const MachineInstr &MI, raw_ostream &CommentOS) {
  const MachineFunction *MF = MI.getParent()->getParent();
  const TargetInstrInfo *TII = MF->getSubtarget().getInstrInfo();

  // Check for spills and reloads
  int FI;

  const MachineFrameInfo *FrameInfo = MF->getFrameInfo();

  // We assume a single instruction only has a spill or reload, not
  // both.
  const MachineMemOperand *MMO;
  if (TII->isLoadFromStackSlotPostFE(&MI, FI)) {
    if (FrameInfo->isSpillSlotObjectIndex(FI)) {
      MMO = *MI.memoperands_begin();
      CommentOS << MMO->getSize() << "-byte Reload\n";
    }
  } else if (TII->hasLoadFromStackSlot(&MI, MMO, FI)) {
    if (FrameInfo->isSpillSlotObjectIndex(FI))
      CommentOS << MMO->getSize() << "-byte Folded Reload\n";
  } else if (TII->isStoreToStackSlotPostFE(&MI, FI)) {
    if (FrameInfo->isSpillSlotObjectIndex(FI)) {
      MMO = *MI.memoperands_begin();
      CommentOS << MMO->getSize() << "-byte Spill\n";
    }
  } else if (TII->hasStoreToStackSlot(&MI, MMO, FI)) {
    if (FrameInfo->isSpillSlotObjectIndex(FI))
      CommentOS << MMO->getSize() << "-byte Folded Spill\n";
  }

  // Check for spill-induced copies
  if (MI.getAsmPrinterFlag(MachineInstr::ReloadReuse))
    CommentOS << " Reload Reuse\n";
}

/// emitImplicitDef - This method emits the specified machine instruction
/// that is an implicit def.
void AsmPrinter::emitImplicitDef(const MachineInstr *MI) const {
  unsigned RegNo = MI->getOperand(0).getReg();
  OutStreamer->AddComment(Twine("implicit-def: ") +
                          MMI->getContext().getRegisterInfo()->getName(RegNo));
  OutStreamer->AddBlankLine();
}

static void emitKill(const MachineInstr *MI, AsmPrinter &AP) {
  std::string Str = "kill:";
  for (unsigned i = 0, e = MI->getNumOperands(); i != e; ++i) {
    const MachineOperand &Op = MI->getOperand(i);
    assert(Op.isReg() && "KILL instruction must have only register operands");
    Str += ' ';
    Str += AP.MMI->getContext().getRegisterInfo()->getName(Op.getReg());
    Str += (Op.isDef() ? "<def>" : "<kill>");
  }
  AP.OutStreamer->AddComment(Str);
  AP.OutStreamer->AddBlankLine();
}

/// emitDebugValueComment - This method handles the target-independent form
/// of DBG_VALUE, returning true if it was able to do so.  A false return
/// means the target will need to handle MI in EmitInstruction.
static bool emitDebugValueComment(const MachineInstr *MI, AsmPrinter &AP) {
  // This code handles only the 4-operand target-independent form.
  if (MI->getNumOperands() != 4)
    return false;

  SmallString<128> Str;
  raw_svector_ostream OS(Str);
  OS << "DEBUG_VALUE: ";

  const DILocalVariable *V = MI->getDebugVariable();
  if (auto *SP = dyn_cast<DISubprogram>(V->getScope())) {
    StringRef Name = SP->getDisplayName();
    if (!Name.empty())
      OS << Name << ":";
  }
  OS << V->getName();

  const DIExpression *Expr = MI->getDebugExpression();
  if (Expr->isBitPiece())
    OS << " [bit_piece offset=" << Expr->getBitPieceOffset()
       << " size=" << Expr->getBitPieceSize() << "]";
  OS << " <- ";

  // The second operand is only an offset if it's an immediate.
  bool Deref = MI->getOperand(0).isReg() && MI->getOperand(1).isImm();
  int64_t Offset = Deref ? MI->getOperand(1).getImm() : 0;

  // Register or immediate value. Register 0 means undef.
  if (MI->getOperand(0).isFPImm()) {
    APFloat APF = APFloat(MI->getOperand(0).getFPImm()->getValueAPF());
    if (MI->getOperand(0).getFPImm()->getType()->isFloatTy()) {
      OS << (double)APF.convertToFloat();
    } else if (MI->getOperand(0).getFPImm()->getType()->isDoubleTy()) {
      OS << APF.convertToDouble();
    } else {
      // There is no good way to print long double.  Convert a copy to
      // double.  Ah well, it's only a comment.
      bool ignored;
      APF.convert(APFloat::IEEEdouble, APFloat::rmNearestTiesToEven,
                  &ignored);
      OS << "(long double) " << APF.convertToDouble();
    }
  } else if (MI->getOperand(0).isImm()) {
    OS << MI->getOperand(0).getImm();
  } else if (MI->getOperand(0).isCImm()) {
    MI->getOperand(0).getCImm()->getValue().print(OS, false /*isSigned*/);
  } else {
    unsigned Reg;
    if (MI->getOperand(0).isReg()) {
      Reg = MI->getOperand(0).getReg();
    } else {
      assert(MI->getOperand(0).isFI() && "Unknown operand type");
      const TargetFrameLowering *TFI = AP.MF->getSubtarget().getFrameLowering();
      Offset += TFI->getFrameIndexReference(*AP.MF,
                                            MI->getOperand(0).getIndex(), Reg);
      Deref = true;
    }
    if (Reg == 0) {
      // Suppress offset, it is not meaningful here.
      OS << "undef";
      // NOTE: Want this comment at start of line, don't emit with AddComment.
      AP.OutStreamer->emitRawComment(OS.str());
      return true;
    }
    if (Deref)
      OS << '[';
    OS << AP.MMI->getContext().getRegisterInfo()->getName(Reg);
  }

  if (Deref)
    OS << '+' << Offset << ']';

  // NOTE: Want this comment at start of line, don't emit with AddComment.
  AP.OutStreamer->emitRawComment(OS.str());
  return true;
}

AsmPrinter::CFIMoveType AsmPrinter::needsCFIMoves() {
  if (MAI->getExceptionHandlingType() == ExceptionHandling::DwarfCFI &&
      MF->getFunction()->needsUnwindTableEntry())
    return CFI_M_EH;

  if (MMI->hasDebugInfo())
    return CFI_M_Debug;

  return CFI_M_None;
}

bool AsmPrinter::needsSEHMoves() {
  return MAI->usesWindowsCFI() && MF->getFunction()->needsUnwindTableEntry();
}

void AsmPrinter::emitCFIInstruction(const MachineInstr &MI) {
  ExceptionHandling ExceptionHandlingType = MAI->getExceptionHandlingType();
  if (ExceptionHandlingType != ExceptionHandling::DwarfCFI &&
      ExceptionHandlingType != ExceptionHandling::ARM)
    return;

  if (needsCFIMoves() == CFI_M_None)
    return;

  const MachineModuleInfo &MMI = MF->getMMI();
  const std::vector<MCCFIInstruction> &Instrs = MMI.getFrameInstructions();
  unsigned CFIIndex = MI.getOperand(0).getCFIIndex();
  const MCCFIInstruction &CFI = Instrs[CFIIndex];
  emitCFIInstruction(CFI);
}

void AsmPrinter::emitFrameAlloc(const MachineInstr &MI) {
  // The operands are the MCSymbol and the frame offset of the allocation.
  MCSymbol *FrameAllocSym = MI.getOperand(0).getMCSymbol();
  int FrameOffset = MI.getOperand(1).getImm();

  // Emit a symbol assignment.
  OutStreamer->EmitAssignment(FrameAllocSym,
                             MCConstantExpr::Create(FrameOffset, OutContext));
}

/// EmitFunctionBody - This method emits the body and trailer for a
/// function.
void AsmPrinter::EmitFunctionBody() {
  EmitFunctionHeader();

  // Emit target-specific gunk before the function body.
  EmitFunctionBodyStart();

  bool ShouldPrintDebugScopes = MMI->hasDebugInfo();

  // Print out code for the function.
  bool HasAnyRealCode = false;
  for (auto &MBB : *MF) {
    // Print a label for the basic block.
    EmitBasicBlockStart(MBB);
    for (auto &MI : MBB) {

      // Print the assembly for the instruction.
      if (!MI.isPosition() && !MI.isImplicitDef() && !MI.isKill() &&
          !MI.isDebugValue()) {
        HasAnyRealCode = true;
        ++EmittedInsts;
      }

      if (ShouldPrintDebugScopes) {
        for (const HandlerInfo &HI : Handlers) {
          NamedRegionTimer T(HI.TimerName, HI.TimerGroupName,
                             TimePassesIsEnabled);
          HI.Handler->beginInstruction(&MI);
        }
      }

      if (isVerbose())
        emitComments(MI, OutStreamer->GetCommentOS());

      switch (MI.getOpcode()) {
      case TargetOpcode::CFI_INSTRUCTION:
        emitCFIInstruction(MI);
        break;

      case TargetOpcode::FRAME_ALLOC:
        emitFrameAlloc(MI);
        break;

      case TargetOpcode::EH_LABEL:
      case TargetOpcode::GC_LABEL:
        OutStreamer->EmitLabel(MI.getOperand(0).getMCSymbol());
        break;
      case TargetOpcode::INLINEASM:
        EmitInlineAsm(&MI);
        break;
      case TargetOpcode::DBG_VALUE:
        if (isVerbose()) {
          if (!emitDebugValueComment(&MI, *this))
            EmitInstruction(&MI);
        }
        break;
      case TargetOpcode::IMPLICIT_DEF:
        if (isVerbose()) emitImplicitDef(&MI);
        break;
      case TargetOpcode::KILL:
        if (isVerbose()) emitKill(&MI, *this);
        break;
      default:
        EmitInstruction(&MI);
        break;
      }

      if (ShouldPrintDebugScopes) {
        for (const HandlerInfo &HI : Handlers) {
          NamedRegionTimer T(HI.TimerName, HI.TimerGroupName,
                             TimePassesIsEnabled);
          HI.Handler->endInstruction();
        }
      }
    }

    EmitBasicBlockEnd(MBB);
  }

  // If the function is empty and the object file uses .subsections_via_symbols,
  // then we need to emit *something* to the function body to prevent the
  // labels from collapsing together.  Just emit a noop.
  if ((MAI->hasSubsectionsViaSymbols() && !HasAnyRealCode)) {
    MCInst Noop;
    MF->getSubtarget().getInstrInfo()->getNoopForMachoTarget(Noop);
    OutStreamer->AddComment("avoids zero-length function");

    // Targets can opt-out of emitting the noop here by leaving the opcode
    // unspecified.
    if (Noop.getOpcode())
      OutStreamer->EmitInstruction(Noop, getSubtargetInfo());
  }

  const Function *F = MF->getFunction();
  for (const auto &BB : *F) {
    if (!BB.hasAddressTaken())
      continue;
    MCSymbol *Sym = GetBlockAddressSymbol(&BB);
    if (Sym->isDefined())
      continue;
    OutStreamer->AddComment("Address of block that was removed by CodeGen");
    OutStreamer->EmitLabel(Sym);
  }

  // Emit target-specific gunk after the function body.
  EmitFunctionBodyEnd();

  if (!MMI->getLandingPads().empty() || MMI->hasDebugInfo() ||
      MAI->hasDotTypeDotSizeDirective()) {
    // Create a symbol for the end of function.
    CurrentFnEnd = createTempSymbol("func_end");
    OutStreamer->EmitLabel(CurrentFnEnd);
  }

  // If the target wants a .size directive for the size of the function, emit
  // it.
  if (MAI->hasDotTypeDotSizeDirective()) {
    // We can get the size as difference between the function label and the
    // temp label.
    const MCExpr *SizeExp =
      MCBinaryExpr::CreateSub(MCSymbolRefExpr::Create(CurrentFnEnd, OutContext),
                              MCSymbolRefExpr::Create(CurrentFnSymForSize,
                                                      OutContext),
                              OutContext);
    OutStreamer->EmitELFSize(CurrentFnSym, SizeExp);
  }

  for (const HandlerInfo &HI : Handlers) {
    NamedRegionTimer T(HI.TimerName, HI.TimerGroupName, TimePassesIsEnabled);
    HI.Handler->markFunctionEnd();
  }

  // Print out jump tables referenced by the function.
  EmitJumpTableInfo();

  // Emit post-function debug and/or EH information.
  for (const HandlerInfo &HI : Handlers) {
    NamedRegionTimer T(HI.TimerName, HI.TimerGroupName, TimePassesIsEnabled);
    HI.Handler->endFunction(MF);
  }
  MMI->EndFunction();

  OutStreamer->AddBlankLine();
}

/// \brief Compute the number of Global Variables that uses a Constant.
static unsigned getNumGlobalVariableUses(const Constant *C) {
  if (!C)
    return 0;

  if (isa<GlobalVariable>(C))
    return 1;

  unsigned NumUses = 0;
  for (auto *CU : C->users())
    NumUses += getNumGlobalVariableUses(dyn_cast<Constant>(CU));

  return NumUses;
}

/// \brief Only consider global GOT equivalents if at least one user is a
/// cstexpr inside an initializer of another global variables. Also, don't
/// handle cstexpr inside instructions. During global variable emission,
/// candidates are skipped and are emitted later in case at least one cstexpr
/// isn't replaced by a PC relative GOT entry access.
static bool isGOTEquivalentCandidate(const GlobalVariable *GV,
                                     unsigned &NumGOTEquivUsers) {
  // Global GOT equivalents are unnamed private globals with a constant
  // pointer initializer to another global symbol. They must point to a
  // GlobalVariable or Function, i.e., as GlobalValue.
  if (!GV->hasUnnamedAddr() || !GV->hasInitializer() || !GV->isConstant() ||
      !GV->isDiscardableIfUnused() || !dyn_cast<GlobalValue>(GV->getOperand(0)))
    return false;

  // To be a got equivalent, at least one of its users need to be a constant
  // expression used by another global variable.
  for (auto *U : GV->users())
    NumGOTEquivUsers += getNumGlobalVariableUses(dyn_cast<Constant>(U));

  return NumGOTEquivUsers > 0;
}

/// \brief Unnamed constant global variables solely contaning a pointer to
/// another globals variable is equivalent to a GOT table entry; it contains the
/// the address of another symbol. Optimize it and replace accesses to these
/// "GOT equivalents" by using the GOT entry for the final global instead.
/// Compute GOT equivalent candidates among all global variables to avoid
/// emitting them if possible later on, after it use is replaced by a GOT entry
/// access.
void AsmPrinter::computeGlobalGOTEquivs(Module &M) {
  if (!getObjFileLowering().supportIndirectSymViaGOTPCRel())
    return;

  for (const auto &G : M.globals()) {
    unsigned NumGOTEquivUsers = 0;
    if (!isGOTEquivalentCandidate(&G, NumGOTEquivUsers))
      continue;

    const MCSymbol *GOTEquivSym = getSymbol(&G);
    GlobalGOTEquivs[GOTEquivSym] = std::make_pair(&G, NumGOTEquivUsers);
  }
}

/// \brief Constant expressions using GOT equivalent globals may not be eligible
/// for PC relative GOT entry conversion, in such cases we need to emit such
/// globals we previously omitted in EmitGlobalVariable.
void AsmPrinter::emitGlobalGOTEquivs() {
  if (!getObjFileLowering().supportIndirectSymViaGOTPCRel())
    return;

  SmallVector<const GlobalVariable *, 8> FailedCandidates;
  for (auto &I : GlobalGOTEquivs) {
    const GlobalVariable *GV = I.second.first;
    unsigned Cnt = I.second.second;
    if (Cnt)
      FailedCandidates.push_back(GV);
  }
  GlobalGOTEquivs.clear();

  for (auto *GV : FailedCandidates)
    EmitGlobalVariable(GV);
}

bool AsmPrinter::doFinalization(Module &M) {
  // Set the MachineFunction to nullptr so that we can catch attempted
  // accesses to MF specific features at the module level and so that
  // we can conditionalize accesses based on whether or not it is nullptr.
  MF = nullptr;

  // Gather all GOT equivalent globals in the module. We really need two
  // passes over the globals: one to compute and another to avoid its emission
  // in EmitGlobalVariable, otherwise we would not be able to handle cases
  // where the got equivalent shows up before its use.
  computeGlobalGOTEquivs(M);

  // Emit global variables.
  for (const auto &G : M.globals())
    EmitGlobalVariable(&G);

  // Emit remaining GOT equivalent globals.
  emitGlobalGOTEquivs();

  // Emit visibility info for declarations
  for (const Function &F : M) {
    if (!F.isDeclaration())
      continue;
    GlobalValue::VisibilityTypes V = F.getVisibility();
    if (V == GlobalValue::DefaultVisibility)
      continue;

    MCSymbol *Name = getSymbol(&F);
    EmitVisibility(Name, V, false);
  }

  const TargetLoweringObjectFile &TLOF = getObjFileLowering();

  // Emit module flags.
  SmallVector<Module::ModuleFlagEntry, 8> ModuleFlags;
  M.getModuleFlagsMetadata(ModuleFlags);
  if (!ModuleFlags.empty())
    TLOF.emitModuleFlags(*OutStreamer, ModuleFlags, *Mang, TM);

  Triple TT(TM.getTargetTriple());
  if (TT.isOSBinFormatELF()) {
    MachineModuleInfoELF &MMIELF = MMI->getObjFileInfo<MachineModuleInfoELF>();

    // Output stubs for external and common global variables.
    MachineModuleInfoELF::SymbolListTy Stubs = MMIELF.GetGVStubList();
    if (!Stubs.empty()) {
      OutStreamer->SwitchSection(TLOF.getDataRelSection());
      const DataLayout *DL = TM.getDataLayout();

      for (const auto &Stub : Stubs) {
        OutStreamer->EmitLabel(Stub.first);
        OutStreamer->EmitSymbolValue(Stub.second.getPointer(),
                                     DL->getPointerSize());
      }
    }
  }

  // Make sure we wrote out everything we need.
  OutStreamer->Flush();

  // Finalize debug and EH information.
  for (const HandlerInfo &HI : Handlers) {
    NamedRegionTimer T(HI.TimerName, HI.TimerGroupName,
                       TimePassesIsEnabled);
    HI.Handler->endModule();
    delete HI.Handler;
  }
  Handlers.clear();
  DD = nullptr;

  // If the target wants to know about weak references, print them all.
  if (MAI->getWeakRefDirective()) {
    // FIXME: This is not lazy, it would be nice to only print weak references
    // to stuff that is actually used.  Note that doing so would require targets
    // to notice uses in operands (due to constant exprs etc).  This should
    // happen with the MC stuff eventually.

    // Print out module-level global variables here.
    for (const auto &G : M.globals()) {
      if (!G.hasExternalWeakLinkage())
        continue;
      OutStreamer->EmitSymbolAttribute(getSymbol(&G), MCSA_WeakReference);
    }

    for (const auto &F : M) {
      if (!F.hasExternalWeakLinkage())
        continue;
      OutStreamer->EmitSymbolAttribute(getSymbol(&F), MCSA_WeakReference);
    }
  }

  OutStreamer->AddBlankLine();
  for (const auto &Alias : M.aliases()) {
    MCSymbol *Name = getSymbol(&Alias);

    if (Alias.hasExternalLinkage() || !MAI->getWeakRefDirective())
      OutStreamer->EmitSymbolAttribute(Name, MCSA_Global);
    else if (Alias.hasWeakLinkage() || Alias.hasLinkOnceLinkage())
      OutStreamer->EmitSymbolAttribute(Name, MCSA_WeakReference);
    else
      assert(Alias.hasLocalLinkage() && "Invalid alias linkage");

    EmitVisibility(Name, Alias.getVisibility());

    // Emit the directives as assignments aka .set:
    OutStreamer->EmitAssignment(Name, lowerConstant(Alias.getAliasee()));
  }

  GCModuleInfo *MI = getAnalysisIfAvailable<GCModuleInfo>();
  assert(MI && "AsmPrinter didn't require GCModuleInfo?");
  for (GCModuleInfo::iterator I = MI->end(), E = MI->begin(); I != E; )
    if (GCMetadataPrinter *MP = GetOrCreateGCPrinter(**--I))
      MP->finishAssembly(M, *MI, *this);

  // Emit llvm.ident metadata in an '.ident' directive.
  EmitModuleIdents(M);

  // Emit __morestack address if needed for indirect calls.
  if (MMI->usesMorestackAddr()) {
    const MCSection *ReadOnlySection =
        getObjFileLowering().getSectionForConstant(SectionKind::getReadOnly(),
                                                   /*C=*/nullptr);
    OutStreamer->SwitchSection(ReadOnlySection);

    MCSymbol *AddrSymbol =
        OutContext.GetOrCreateSymbol(StringRef("__morestack_addr"));
    OutStreamer->EmitLabel(AddrSymbol);

    unsigned PtrSize = TM.getDataLayout()->getPointerSize(0);
    OutStreamer->EmitSymbolValue(GetExternalSymbolSymbol("__morestack"),
                                 PtrSize);
  }

  // If we don't have any trampolines, then we don't require stack memory
  // to be executable. Some targets have a directive to declare this.
  Function *InitTrampolineIntrinsic = M.getFunction("llvm.init.trampoline");
  if (!InitTrampolineIntrinsic || InitTrampolineIntrinsic->use_empty())
    if (const MCSection *S = MAI->getNonexecutableStackSection(OutContext))
      OutStreamer->SwitchSection(S);

  // Allow the target to emit any magic that it wants at the end of the file,
  // after everything else has gone out.
  EmitEndOfAsmFile(M);

  delete Mang; Mang = nullptr;
  MMI = nullptr;

  OutStreamer->Finish();
  OutStreamer->reset();

  return false;
}

MCSymbol *AsmPrinter::getCurExceptionSym() {
  if (!CurExceptionSym)
    CurExceptionSym = createTempSymbol("exception");
  return CurExceptionSym;
}

void AsmPrinter::SetupMachineFunction(MachineFunction &MF) {
  this->MF = &MF;
  // Get the function symbol.
  CurrentFnSym = getSymbol(MF.getFunction());
  CurrentFnSymForSize = CurrentFnSym;
  CurrentFnBegin = nullptr;
  CurExceptionSym = nullptr;
  bool NeedsLocalForSize = MAI->needsLocalForSize();
  if (!MMI->getLandingPads().empty() || MMI->hasDebugInfo() ||
      NeedsLocalForSize) {
    CurrentFnBegin = createTempSymbol("func_begin");
    if (NeedsLocalForSize)
      CurrentFnSymForSize = CurrentFnBegin;
  }

  if (isVerbose())
    LI = &getAnalysis<MachineLoopInfo>();
}

namespace {
  // SectionCPs - Keep track the alignment, constpool entries per Section.
  struct SectionCPs {
    const MCSection *S;
    unsigned Alignment;
    SmallVector<unsigned, 4> CPEs;
    SectionCPs(const MCSection *s, unsigned a) : S(s), Alignment(a) {}
  };
}

/// EmitConstantPool - Print to the current output stream assembly
/// representations of the constants in the constant pool MCP. This is
/// used to print out constants which have been "spilled to memory" by
/// the code generator.
///
void AsmPrinter::EmitConstantPool() {
  const MachineConstantPool *MCP = MF->getConstantPool();
  const std::vector<MachineConstantPoolEntry> &CP = MCP->getConstants();
  if (CP.empty()) return;

  // Calculate sections for constant pool entries. We collect entries to go into
  // the same section together to reduce amount of section switch statements.
  SmallVector<SectionCPs, 4> CPSections;
  for (unsigned i = 0, e = CP.size(); i != e; ++i) {
    const MachineConstantPoolEntry &CPE = CP[i];
    unsigned Align = CPE.getAlignment();

    SectionKind Kind =
        CPE.getSectionKind(TM.getDataLayout());

    const Constant *C = nullptr;
    if (!CPE.isMachineConstantPoolEntry())
      C = CPE.Val.ConstVal;

    const MCSection *S = getObjFileLowering().getSectionForConstant(Kind, C);

    // The number of sections are small, just do a linear search from the
    // last section to the first.
    bool Found = false;
    unsigned SecIdx = CPSections.size();
    while (SecIdx != 0) {
      if (CPSections[--SecIdx].S == S) {
        Found = true;
        break;
      }
    }
    if (!Found) {
      SecIdx = CPSections.size();
      CPSections.push_back(SectionCPs(S, Align));
    }

    if (Align > CPSections[SecIdx].Alignment)
      CPSections[SecIdx].Alignment = Align;
    CPSections[SecIdx].CPEs.push_back(i);
  }

  // Now print stuff into the calculated sections.
  const MCSection *CurSection = nullptr;
  unsigned Offset = 0;
  for (unsigned i = 0, e = CPSections.size(); i != e; ++i) {
    for (unsigned j = 0, ee = CPSections[i].CPEs.size(); j != ee; ++j) {
      unsigned CPI = CPSections[i].CPEs[j];
      MCSymbol *Sym = GetCPISymbol(CPI);
      if (!Sym->isUndefined())
        continue;

      if (CurSection != CPSections[i].S) {
        OutStreamer->SwitchSection(CPSections[i].S);
        EmitAlignment(Log2_32(CPSections[i].Alignment));
        CurSection = CPSections[i].S;
        Offset = 0;
      }

      MachineConstantPoolEntry CPE = CP[CPI];

      // Emit inter-object padding for alignment.
      unsigned AlignMask = CPE.getAlignment() - 1;
      unsigned NewOffset = (Offset + AlignMask) & ~AlignMask;
      OutStreamer->EmitZeros(NewOffset - Offset);

      Type *Ty = CPE.getType();
      Offset = NewOffset +
               TM.getDataLayout()->getTypeAllocSize(Ty);

      OutStreamer->EmitLabel(Sym);
      if (CPE.isMachineConstantPoolEntry())
        EmitMachineConstantPoolValue(CPE.Val.MachineCPVal);
      else
        EmitGlobalConstant(CPE.Val.ConstVal);
    }
  }
}

/// EmitJumpTableInfo - Print assembly representations of the jump tables used
/// by the current function to the current output stream.
///
void AsmPrinter::EmitJumpTableInfo() {
  const DataLayout *DL = MF->getTarget().getDataLayout();
  const MachineJumpTableInfo *MJTI = MF->getJumpTableInfo();
  if (!MJTI) return;
  if (MJTI->getEntryKind() == MachineJumpTableInfo::EK_Inline) return;
  const std::vector<MachineJumpTableEntry> &JT = MJTI->getJumpTables();
  if (JT.empty()) return;

  // Pick the directive to use to print the jump table entries, and switch to
  // the appropriate section.
  const Function *F = MF->getFunction();
  const TargetLoweringObjectFile &TLOF = getObjFileLowering();
  bool JTInDiffSection = !TLOF.shouldPutJumpTableInFunctionSection(
      MJTI->getEntryKind() == MachineJumpTableInfo::EK_LabelDifference32,
      *F);
  if (JTInDiffSection) {
    // Drop it in the readonly section.
    const MCSection *ReadOnlySection =
        TLOF.getSectionForJumpTable(*F, *Mang, TM);
    OutStreamer->SwitchSection(ReadOnlySection);
  }

  EmitAlignment(Log2_32(
      MJTI->getEntryAlignment(*TM.getDataLayout())));

  // Jump tables in code sections are marked with a data_region directive
  // where that's supported.
  if (!JTInDiffSection)
    OutStreamer->EmitDataRegion(MCDR_DataRegionJT32);

  for (unsigned JTI = 0, e = JT.size(); JTI != e; ++JTI) {
    const std::vector<MachineBasicBlock*> &JTBBs = JT[JTI].MBBs;

    // If this jump table was deleted, ignore it.
    if (JTBBs.empty()) continue;

    // For the EK_LabelDifference32 entry, if using .set avoids a relocation,
    /// emit a .set directive for each unique entry.
    if (MJTI->getEntryKind() == MachineJumpTableInfo::EK_LabelDifference32 &&
        MAI->doesSetDirectiveSuppressesReloc()) {
      SmallPtrSet<const MachineBasicBlock*, 16> EmittedSets;
      const TargetLowering *TLI = MF->getSubtarget().getTargetLowering();
      const MCExpr *Base = TLI->getPICJumpTableRelocBaseExpr(MF,JTI,OutContext);
      for (unsigned ii = 0, ee = JTBBs.size(); ii != ee; ++ii) {
        const MachineBasicBlock *MBB = JTBBs[ii];
        if (!EmittedSets.insert(MBB).second)
          continue;

        // .set LJTSet, LBB32-base
        const MCExpr *LHS =
          MCSymbolRefExpr::Create(MBB->getSymbol(), OutContext);
        OutStreamer->EmitAssignment(GetJTSetSymbol(JTI, MBB->getNumber()),
                                    MCBinaryExpr::CreateSub(LHS, Base,
                                                            OutContext));
      }
    }

    // On some targets (e.g. Darwin) we want to emit two consecutive labels
    // before each jump table.  The first label is never referenced, but tells
    // the assembler and linker the extents of the jump table object.  The
    // second label is actually referenced by the code.
    if (JTInDiffSection && DL->hasLinkerPrivateGlobalPrefix())
      // FIXME: This doesn't have to have any specific name, just any randomly
      // named and numbered 'l' label would work.  Simplify GetJTISymbol.
      OutStreamer->EmitLabel(GetJTISymbol(JTI, true));

    OutStreamer->EmitLabel(GetJTISymbol(JTI));

    for (unsigned ii = 0, ee = JTBBs.size(); ii != ee; ++ii)
      EmitJumpTableEntry(MJTI, JTBBs[ii], JTI);
  }
  if (!JTInDiffSection)
    OutStreamer->EmitDataRegion(MCDR_DataRegionEnd);
}

/// EmitJumpTableEntry - Emit a jump table entry for the specified MBB to the
/// current stream.
void AsmPrinter::EmitJumpTableEntry(const MachineJumpTableInfo *MJTI,
                                    const MachineBasicBlock *MBB,
                                    unsigned UID) const {
  assert(MBB && MBB->getNumber() >= 0 && "Invalid basic block");
  const MCExpr *Value = nullptr;
  switch (MJTI->getEntryKind()) {
  case MachineJumpTableInfo::EK_Inline:
    llvm_unreachable("Cannot emit EK_Inline jump table entry");
  case MachineJumpTableInfo::EK_Custom32:
    Value = MF->getSubtarget().getTargetLowering()->LowerCustomJumpTableEntry(
        MJTI, MBB, UID, OutContext);
    break;
  case MachineJumpTableInfo::EK_BlockAddress:
    // EK_BlockAddress - Each entry is a plain address of block, e.g.:
    //     .word LBB123
    Value = MCSymbolRefExpr::Create(MBB->getSymbol(), OutContext);
    break;
  case MachineJumpTableInfo::EK_GPRel32BlockAddress: {
    // EK_GPRel32BlockAddress - Each entry is an address of block, encoded
    // with a relocation as gp-relative, e.g.:
    //     .gprel32 LBB123
    MCSymbol *MBBSym = MBB->getSymbol();
    OutStreamer->EmitGPRel32Value(MCSymbolRefExpr::Create(MBBSym, OutContext));
    return;
  }

  case MachineJumpTableInfo::EK_GPRel64BlockAddress: {
    // EK_GPRel64BlockAddress - Each entry is an address of block, encoded
    // with a relocation as gp-relative, e.g.:
    //     .gpdword LBB123
    MCSymbol *MBBSym = MBB->getSymbol();
    OutStreamer->EmitGPRel64Value(MCSymbolRefExpr::Create(MBBSym, OutContext));
    return;
  }

  case MachineJumpTableInfo::EK_LabelDifference32: {
    // Each entry is the address of the block minus the address of the jump
    // table. This is used for PIC jump tables where gprel32 is not supported.
    // e.g.:
    //      .word LBB123 - LJTI1_2
    // If the .set directive avoids relocations, this is emitted as:
    //      .set L4_5_set_123, LBB123 - LJTI1_2
    //      .word L4_5_set_123
    if (MAI->doesSetDirectiveSuppressesReloc()) {
      Value = MCSymbolRefExpr::Create(GetJTSetSymbol(UID, MBB->getNumber()),
                                      OutContext);
      break;
    }
    Value = MCSymbolRefExpr::Create(MBB->getSymbol(), OutContext);
    const TargetLowering *TLI = MF->getSubtarget().getTargetLowering();
    const MCExpr *Base = TLI->getPICJumpTableRelocBaseExpr(MF, UID, OutContext);
    Value = MCBinaryExpr::CreateSub(Value, Base, OutContext);
    break;
  }
  }

  assert(Value && "Unknown entry kind!");

  unsigned EntrySize =
      MJTI->getEntrySize(*TM.getDataLayout());
  OutStreamer->EmitValue(Value, EntrySize);
}


/// EmitSpecialLLVMGlobal - Check to see if the specified global is a
/// special global used by LLVM.  If so, emit it and return true, otherwise
/// do nothing and return false.
bool AsmPrinter::EmitSpecialLLVMGlobal(const GlobalVariable *GV) {
  if (GV->getName() == "llvm.used") {
    if (MAI->hasNoDeadStrip())    // No need to emit this at all.
      EmitLLVMUsedList(cast<ConstantArray>(GV->getInitializer()));
    return true;
  }

  // Ignore debug and non-emitted data.  This handles llvm.compiler.used.
  if (StringRef(GV->getSection()) == "llvm.metadata" ||
      GV->hasAvailableExternallyLinkage())
    return true;

  if (!GV->hasAppendingLinkage()) return false;

  assert(GV->hasInitializer() && "Not a special LLVM global!");

  if (GV->getName() == "llvm.global_ctors") {
    EmitXXStructorList(GV->getInitializer(), /* isCtor */ true);

    if (TM.getRelocationModel() == Reloc::Static &&
        MAI->hasStaticCtorDtorReferenceInStaticMode()) {
      StringRef Sym(".constructors_used");
      OutStreamer->EmitSymbolAttribute(OutContext.GetOrCreateSymbol(Sym),
                                       MCSA_Reference);
    }
    return true;
  }

  if (GV->getName() == "llvm.global_dtors") {
    EmitXXStructorList(GV->getInitializer(), /* isCtor */ false);

    if (TM.getRelocationModel() == Reloc::Static &&
        MAI->hasStaticCtorDtorReferenceInStaticMode()) {
      StringRef Sym(".destructors_used");
      OutStreamer->EmitSymbolAttribute(OutContext.GetOrCreateSymbol(Sym),
                                       MCSA_Reference);
    }
    return true;
  }

  return false;
}

/// EmitLLVMUsedList - For targets that define a MAI::UsedDirective, mark each
/// global in the specified llvm.used list for which emitUsedDirectiveFor
/// is true, as being used with this directive.
void AsmPrinter::EmitLLVMUsedList(const ConstantArray *InitList) {
  // Should be an array of 'i8*'.
  for (unsigned i = 0, e = InitList->getNumOperands(); i != e; ++i) {
    const GlobalValue *GV =
      dyn_cast<GlobalValue>(InitList->getOperand(i)->stripPointerCasts());
    if (GV)
      OutStreamer->EmitSymbolAttribute(getSymbol(GV), MCSA_NoDeadStrip);
  }
}

namespace {
struct Structor {
  Structor() : Priority(0), Func(nullptr), ComdatKey(nullptr) {}
  int Priority;
  llvm::Constant *Func;
  llvm::GlobalValue *ComdatKey;
};
} // end namespace

/// EmitXXStructorList - Emit the ctor or dtor list taking into account the init
/// priority.
void AsmPrinter::EmitXXStructorList(const Constant *List, bool isCtor) {
  // Should be an array of '{ int, void ()* }' structs.  The first value is the
  // init priority.
  if (!isa<ConstantArray>(List)) return;

  // Sanity check the structors list.
  const ConstantArray *InitList = dyn_cast<ConstantArray>(List);
  if (!InitList) return; // Not an array!
  StructType *ETy = dyn_cast<StructType>(InitList->getType()->getElementType());
  // FIXME: Only allow the 3-field form in LLVM 4.0.
  if (!ETy || ETy->getNumElements() < 2 || ETy->getNumElements() > 3)
    return; // Not an array of two or three elements!
  if (!isa<IntegerType>(ETy->getTypeAtIndex(0U)) ||
      !isa<PointerType>(ETy->getTypeAtIndex(1U))) return; // Not (int, ptr).
  if (ETy->getNumElements() == 3 && !isa<PointerType>(ETy->getTypeAtIndex(2U)))
    return; // Not (int, ptr, ptr).

  // Gather the structors in a form that's convenient for sorting by priority.
  SmallVector<Structor, 8> Structors;
  for (Value *O : InitList->operands()) {
    ConstantStruct *CS = dyn_cast<ConstantStruct>(O);
    if (!CS) continue; // Malformed.
    if (CS->getOperand(1)->isNullValue())
      break;  // Found a null terminator, skip the rest.
    ConstantInt *Priority = dyn_cast<ConstantInt>(CS->getOperand(0));
    if (!Priority) continue; // Malformed.
    Structors.push_back(Structor());
    Structor &S = Structors.back();
    S.Priority = Priority->getLimitedValue(65535);
    S.Func = CS->getOperand(1);
    if (ETy->getNumElements() == 3 && !CS->getOperand(2)->isNullValue())
      S.ComdatKey = dyn_cast<GlobalValue>(CS->getOperand(2)->stripPointerCasts());
  }

  // Emit the function pointers in the target-specific order
  const DataLayout *DL = TM.getDataLayout();
  unsigned Align = Log2_32(DL->getPointerPrefAlignment());
  std::stable_sort(Structors.begin(), Structors.end(),
                   [](const Structor &L,
                      const Structor &R) { return L.Priority < R.Priority; });
  for (Structor &S : Structors) {
    const TargetLoweringObjectFile &Obj = getObjFileLowering();
    const MCSymbol *KeySym = nullptr;
    if (GlobalValue *GV = S.ComdatKey) {
      if (GV->hasAvailableExternallyLinkage())
        // If the associated variable is available_externally, some other TU
        // will provide its dynamic initializer.
        continue;

      KeySym = getSymbol(GV);
    }
    const MCSection *OutputSection =
        (isCtor ? Obj.getStaticCtorSection(S.Priority, KeySym)
                : Obj.getStaticDtorSection(S.Priority, KeySym));
    OutStreamer->SwitchSection(OutputSection);
    if (OutStreamer->getCurrentSection() != OutStreamer->getPreviousSection())
      EmitAlignment(Align);
    EmitXXStructor(S.Func);
  }
}

void AsmPrinter::EmitModuleIdents(Module &M) {
  if (!MAI->hasIdentDirective())
    return;

  if (const NamedMDNode *NMD = M.getNamedMetadata("llvm.ident")) {
    for (unsigned i = 0, e = NMD->getNumOperands(); i != e; ++i) {
      const MDNode *N = NMD->getOperand(i);
      assert(N->getNumOperands() == 1 &&
             "llvm.ident metadata entry can have only one operand");
      const MDString *S = cast<MDString>(N->getOperand(0));
      OutStreamer->EmitIdent(S->getString());
    }
  }
}

//===--------------------------------------------------------------------===//
// Emission and print routines
//

/// EmitInt8 - Emit a byte directive and value.
///
void AsmPrinter::EmitInt8(int Value) const {
  OutStreamer->EmitIntValue(Value, 1);
}

/// EmitInt16 - Emit a short directive and value.
///
void AsmPrinter::EmitInt16(int Value) const {
  OutStreamer->EmitIntValue(Value, 2);
}

/// EmitInt32 - Emit a long directive and value.
///
void AsmPrinter::EmitInt32(int Value) const {
  OutStreamer->EmitIntValue(Value, 4);
}

/// Emit something like ".long Hi-Lo" where the size in bytes of the directive
/// is specified by Size and Hi/Lo specify the labels. This implicitly uses
/// .set if it avoids relocations.
void AsmPrinter::EmitLabelDifference(const MCSymbol *Hi, const MCSymbol *Lo,
                                     unsigned Size) const {
  // Get the Hi-Lo expression.
  const MCExpr *Diff =
    MCBinaryExpr::CreateSub(MCSymbolRefExpr::Create(Hi, OutContext),
                            MCSymbolRefExpr::Create(Lo, OutContext),
                            OutContext);

  if (!MAI->doesSetDirectiveSuppressesReloc()) {
    OutStreamer->EmitValue(Diff, Size);
    return;
  }

  // Otherwise, emit with .set (aka assignment).
  MCSymbol *SetLabel = createTempSymbol("set");
  OutStreamer->EmitAssignment(SetLabel, Diff);
  OutStreamer->EmitSymbolValue(SetLabel, Size);
}

/// EmitLabelPlusOffset - Emit something like ".long Label+Offset"
/// where the size in bytes of the directive is specified by Size and Label
/// specifies the label.  This implicitly uses .set if it is available.
void AsmPrinter::EmitLabelPlusOffset(const MCSymbol *Label, uint64_t Offset,
                                     unsigned Size,
                                     bool IsSectionRelative) const {
  if (MAI->needsDwarfSectionOffsetDirective() && IsSectionRelative) {
    OutStreamer->EmitCOFFSecRel32(Label);
    return;
  }

  // Emit Label+Offset (or just Label if Offset is zero)
  const MCExpr *Expr = MCSymbolRefExpr::Create(Label, OutContext);
  if (Offset)
    Expr = MCBinaryExpr::CreateAdd(
        Expr, MCConstantExpr::Create(Offset, OutContext), OutContext);

  OutStreamer->EmitValue(Expr, Size);
}

//===----------------------------------------------------------------------===//

// EmitAlignment - Emit an alignment directive to the specified power of
// two boundary.  For example, if you pass in 3 here, you will get an 8
// byte alignment.  If a global value is specified, and if that global has
// an explicit alignment requested, it will override the alignment request
// if required for correctness.
//
void AsmPrinter::EmitAlignment(unsigned NumBits, const GlobalObject *GV) const {
  if (GV)
    NumBits = getGVAlignmentLog2(GV, *TM.getDataLayout(),
                                 NumBits);

  if (NumBits == 0) return;   // 1-byte aligned: no need to emit alignment.

  assert(NumBits <
             static_cast<unsigned>(std::numeric_limits<unsigned>::digits) &&
         "undefined behavior");
  if (getCurrentSection()->getKind().isText())
    OutStreamer->EmitCodeAlignment(1u << NumBits);
  else
    OutStreamer->EmitValueToAlignment(1u << NumBits);
}

//===----------------------------------------------------------------------===//
// Constant emission.
//===----------------------------------------------------------------------===//

const MCExpr *AsmPrinter::lowerConstant(const Constant *CV) {
  MCContext &Ctx = OutContext;

  if (CV->isNullValue() || isa<UndefValue>(CV))
    return MCConstantExpr::Create(0, Ctx);

  if (const ConstantInt *CI = dyn_cast<ConstantInt>(CV))
    return MCConstantExpr::Create(CI->getZExtValue(), Ctx);

  if (const GlobalValue *GV = dyn_cast<GlobalValue>(CV))
    return MCSymbolRefExpr::Create(getSymbol(GV), Ctx);

  if (const BlockAddress *BA = dyn_cast<BlockAddress>(CV))
    return MCSymbolRefExpr::Create(GetBlockAddressSymbol(BA), Ctx);

  const ConstantExpr *CE = dyn_cast<ConstantExpr>(CV);
  if (!CE) {
    llvm_unreachable("Unknown constant value to lower!");
  }

  if (const MCExpr *RelocExpr
      = getObjFileLowering().getExecutableRelativeSymbol(CE, *Mang, TM))
    return RelocExpr;

  switch (CE->getOpcode()) {
  default:
    // If the code isn't optimized, there may be outstanding folding
    // opportunities. Attempt to fold the expression using DataLayout as a
    // last resort before giving up.
    if (Constant *C = ConstantFoldConstantExpression(CE, *TM.getDataLayout()))
      if (C != CE)
        return lowerConstant(C);

    // Otherwise report the problem to the user.
    {
      std::string S;
      raw_string_ostream OS(S);
      OS << "Unsupported expression in static initializer: ";
      CE->printAsOperand(OS, /*PrintType=*/false,
                     !MF ? nullptr : MF->getFunction()->getParent());
      report_fatal_error(OS.str());
    }
  case Instruction::GetElementPtr: {
    const DataLayout &DL = *TM.getDataLayout();

    // Generate a symbolic expression for the byte address
    APInt OffsetAI(DL.getPointerTypeSizeInBits(CE->getType()), 0);
    cast<GEPOperator>(CE)->accumulateConstantOffset(DL, OffsetAI);

    const MCExpr *Base = lowerConstant(CE->getOperand(0));
    if (!OffsetAI)
      return Base;

    int64_t Offset = OffsetAI.getSExtValue();
    return MCBinaryExpr::CreateAdd(Base, MCConstantExpr::Create(Offset, Ctx),
                                   Ctx);
  }

  case Instruction::Trunc:
    // We emit the value and depend on the assembler to truncate the generated
    // expression properly.  This is important for differences between
    // blockaddress labels.  Since the two labels are in the same function, it
    // is reasonable to treat their delta as a 32-bit value.
    // FALL THROUGH.
  case Instruction::BitCast:
    return lowerConstant(CE->getOperand(0));

  case Instruction::IntToPtr: {
    const DataLayout &DL = *TM.getDataLayout();

    // Handle casts to pointers by changing them into casts to the appropriate
    // integer type.  This promotes constant folding and simplifies this code.
    Constant *Op = CE->getOperand(0);
    Op = ConstantExpr::getIntegerCast(Op, DL.getIntPtrType(CV->getType()),
                                      false/*ZExt*/);
    return lowerConstant(Op);
  }

  case Instruction::PtrToInt: {
    const DataLayout &DL = *TM.getDataLayout();

    // Support only foldable casts to/from pointers that can be eliminated by
    // changing the pointer to the appropriately sized integer type.
    Constant *Op = CE->getOperand(0);
    Type *Ty = CE->getType();

    const MCExpr *OpExpr = lowerConstant(Op);

    // We can emit the pointer value into this slot if the slot is an
    // integer slot equal to the size of the pointer.
    if (DL.getTypeAllocSize(Ty) == DL.getTypeAllocSize(Op->getType()))
      return OpExpr;

    // Otherwise the pointer is smaller than the resultant integer, mask off
    // the high bits so we are sure to get a proper truncation if the input is
    // a constant expr.
    unsigned InBits = DL.getTypeAllocSizeInBits(Op->getType());
    const MCExpr *MaskExpr = MCConstantExpr::Create(~0ULL >> (64-InBits), Ctx);
    return MCBinaryExpr::CreateAnd(OpExpr, MaskExpr, Ctx);
  }

  // The MC library also has a right-shift operator, but it isn't consistently
  // signed or unsigned between different targets.
  case Instruction::Add:
  case Instruction::Sub:
  case Instruction::Mul:
  case Instruction::SDiv:
  case Instruction::SRem:
  case Instruction::Shl:
  case Instruction::And:
  case Instruction::Or:
  case Instruction::Xor: {
    const MCExpr *LHS = lowerConstant(CE->getOperand(0));
    const MCExpr *RHS = lowerConstant(CE->getOperand(1));
    switch (CE->getOpcode()) {
    default: llvm_unreachable("Unknown binary operator constant cast expr");
    case Instruction::Add: return MCBinaryExpr::CreateAdd(LHS, RHS, Ctx);
    case Instruction::Sub: return MCBinaryExpr::CreateSub(LHS, RHS, Ctx);
    case Instruction::Mul: return MCBinaryExpr::CreateMul(LHS, RHS, Ctx);
    case Instruction::SDiv: return MCBinaryExpr::CreateDiv(LHS, RHS, Ctx);
    case Instruction::SRem: return MCBinaryExpr::CreateMod(LHS, RHS, Ctx);
    case Instruction::Shl: return MCBinaryExpr::CreateShl(LHS, RHS, Ctx);
    case Instruction::And: return MCBinaryExpr::CreateAnd(LHS, RHS, Ctx);
    case Instruction::Or:  return MCBinaryExpr::CreateOr (LHS, RHS, Ctx);
    case Instruction::Xor: return MCBinaryExpr::CreateXor(LHS, RHS, Ctx);
    }
  }
  }
}

static void emitGlobalConstantImpl(const Constant *C, AsmPrinter &AP,
                                   const Constant *BaseCV = nullptr,
                                   uint64_t Offset = 0);

/// isRepeatedByteSequence - Determine whether the given value is
/// composed of a repeated sequence of identical bytes and return the
/// byte value.  If it is not a repeated sequence, return -1.
static int isRepeatedByteSequence(const ConstantDataSequential *V) {
  StringRef Data = V->getRawDataValues();
  assert(!Data.empty() && "Empty aggregates should be CAZ node");
  char C = Data[0];
  for (unsigned i = 1, e = Data.size(); i != e; ++i)
    if (Data[i] != C) return -1;
  return static_cast<uint8_t>(C); // Ensure 255 is not returned as -1.
}


/// isRepeatedByteSequence - Determine whether the given value is
/// composed of a repeated sequence of identical bytes and return the
/// byte value.  If it is not a repeated sequence, return -1.
static int isRepeatedByteSequence(const Value *V, TargetMachine &TM) {

  if (const ConstantInt *CI = dyn_cast<ConstantInt>(V)) {
    if (CI->getBitWidth() > 64) return -1;

    uint64_t Size =
        TM.getDataLayout()->getTypeAllocSize(V->getType());
    uint64_t Value = CI->getZExtValue();

    // Make sure the constant is at least 8 bits long and has a power
    // of 2 bit width.  This guarantees the constant bit width is
    // always a multiple of 8 bits, avoiding issues with padding out
    // to Size and other such corner cases.
    if (CI->getBitWidth() < 8 || !isPowerOf2_64(CI->getBitWidth())) return -1;

    uint8_t Byte = static_cast<uint8_t>(Value);

    for (unsigned i = 1; i < Size; ++i) {
      Value >>= 8;
      if (static_cast<uint8_t>(Value) != Byte) return -1;
    }
    return Byte;
  }
  if (const ConstantArray *CA = dyn_cast<ConstantArray>(V)) {
    // Make sure all array elements are sequences of the same repeated
    // byte.
    assert(CA->getNumOperands() != 0 && "Should be a CAZ");
    int Byte = isRepeatedByteSequence(CA->getOperand(0), TM);
    if (Byte == -1) return -1;

    for (unsigned i = 1, e = CA->getNumOperands(); i != e; ++i) {
      int ThisByte = isRepeatedByteSequence(CA->getOperand(i), TM);
      if (ThisByte == -1) return -1;
      if (Byte != ThisByte) return -1;
    }
    return Byte;
  }

  if (const ConstantDataSequential *CDS = dyn_cast<ConstantDataSequential>(V))
    return isRepeatedByteSequence(CDS);

  return -1;
}

static void emitGlobalConstantDataSequential(const ConstantDataSequential *CDS,
                                             AsmPrinter &AP){

  // See if we can aggregate this into a .fill, if so, emit it as such.
  int Value = isRepeatedByteSequence(CDS, AP.TM);
  if (Value != -1) {
    uint64_t Bytes =
        AP.TM.getDataLayout()->getTypeAllocSize(
            CDS->getType());
    // Don't emit a 1-byte object as a .fill.
    if (Bytes > 1)
      return AP.OutStreamer->EmitFill(Bytes, Value);
  }

  // If this can be emitted with .ascii/.asciz, emit it as such.
  if (CDS->isString())
    return AP.OutStreamer->EmitBytes(CDS->getAsString());

  // Otherwise, emit the values in successive locations.
  unsigned ElementByteSize = CDS->getElementByteSize();
  if (isa<IntegerType>(CDS->getElementType())) {
    for (unsigned i = 0, e = CDS->getNumElements(); i != e; ++i) {
      if (AP.isVerbose())
        AP.OutStreamer->GetCommentOS() << format("0x%" PRIx64 "\n",
                                                 CDS->getElementAsInteger(i));
      AP.OutStreamer->EmitIntValue(CDS->getElementAsInteger(i),
                                   ElementByteSize);
    }
  } else if (ElementByteSize == 4) {
    // FP Constants are printed as integer constants to avoid losing
    // precision.
    assert(CDS->getElementType()->isFloatTy());
    for (unsigned i = 0, e = CDS->getNumElements(); i != e; ++i) {
      union {
        float F;
        uint32_t I;
      };

      F = CDS->getElementAsFloat(i);
      if (AP.isVerbose())
        AP.OutStreamer->GetCommentOS() << "float " << F << '\n';
      AP.OutStreamer->EmitIntValue(I, 4);
    }
  } else {
    assert(CDS->getElementType()->isDoubleTy());
    for (unsigned i = 0, e = CDS->getNumElements(); i != e; ++i) {
      union {
        double F;
        uint64_t I;
      };

      F = CDS->getElementAsDouble(i);
      if (AP.isVerbose())
        AP.OutStreamer->GetCommentOS() << "double " << F << '\n';
      AP.OutStreamer->EmitIntValue(I, 8);
    }
  }

  const DataLayout &DL = *AP.TM.getDataLayout();
  unsigned Size = DL.getTypeAllocSize(CDS->getType());
  unsigned EmittedSize = DL.getTypeAllocSize(CDS->getType()->getElementType()) *
                        CDS->getNumElements();
  if (unsigned Padding = Size - EmittedSize)
    AP.OutStreamer->EmitZeros(Padding);

}

static void emitGlobalConstantArray(const ConstantArray *CA, AsmPrinter &AP,
                                    const Constant *BaseCV, uint64_t Offset) {
  // See if we can aggregate some values.  Make sure it can be
  // represented as a series of bytes of the constant value.
  int Value = isRepeatedByteSequence(CA, AP.TM);
  const DataLayout &DL = *AP.TM.getDataLayout();

  if (Value != -1) {
    uint64_t Bytes = DL.getTypeAllocSize(CA->getType());
    AP.OutStreamer->EmitFill(Bytes, Value);
  }
  else {
    for (unsigned i = 0, e = CA->getNumOperands(); i != e; ++i) {
      emitGlobalConstantImpl(CA->getOperand(i), AP, BaseCV, Offset);
      Offset += DL.getTypeAllocSize(CA->getOperand(i)->getType());
    }
  }
}

static void emitGlobalConstantVector(const ConstantVector *CV, AsmPrinter &AP) {
  for (unsigned i = 0, e = CV->getType()->getNumElements(); i != e; ++i)
    emitGlobalConstantImpl(CV->getOperand(i), AP);

  const DataLayout &DL = *AP.TM.getDataLayout();
  unsigned Size = DL.getTypeAllocSize(CV->getType());
  unsigned EmittedSize = DL.getTypeAllocSize(CV->getType()->getElementType()) *
                         CV->getType()->getNumElements();
  if (unsigned Padding = Size - EmittedSize)
    AP.OutStreamer->EmitZeros(Padding);
}

static void emitGlobalConstantStruct(const ConstantStruct *CS, AsmPrinter &AP,
                                     const Constant *BaseCV, uint64_t Offset) {
  // Print the fields in successive locations. Pad to align if needed!
  const DataLayout *DL = AP.TM.getDataLayout();
  unsigned Size = DL->getTypeAllocSize(CS->getType());
  const StructLayout *Layout = DL->getStructLayout(CS->getType());
  uint64_t SizeSoFar = 0;
  for (unsigned i = 0, e = CS->getNumOperands(); i != e; ++i) {
    const Constant *Field = CS->getOperand(i);

    // Print the actual field value.
    emitGlobalConstantImpl(Field, AP, BaseCV, Offset+SizeSoFar);

    // Check if padding is needed and insert one or more 0s.
    uint64_t FieldSize = DL->getTypeAllocSize(Field->getType());
    uint64_t PadSize = ((i == e-1 ? Size : Layout->getElementOffset(i+1))
                        - Layout->getElementOffset(i)) - FieldSize;
    SizeSoFar += FieldSize + PadSize;

    // Insert padding - this may include padding to increase the size of the
    // current field up to the ABI size (if the struct is not packed) as well
    // as padding to ensure that the next field starts at the right offset.
    AP.OutStreamer->EmitZeros(PadSize);
  }
  assert(SizeSoFar == Layout->getSizeInBytes() &&
         "Layout of constant struct may be incorrect!");
}

static void emitGlobalConstantFP(const ConstantFP *CFP, AsmPrinter &AP) {
  APInt API = CFP->getValueAPF().bitcastToAPInt();

  // First print a comment with what we think the original floating-point value
  // should have been.
  if (AP.isVerbose()) {
    SmallString<8> StrVal;
    CFP->getValueAPF().toString(StrVal);

    if (CFP->getType())
      CFP->getType()->print(AP.OutStreamer->GetCommentOS());
    else
      AP.OutStreamer->GetCommentOS() << "Printing <null> Type";
    AP.OutStreamer->GetCommentOS() << ' ' << StrVal << '\n';
  }

  // Now iterate through the APInt chunks, emitting them in endian-correct
  // order, possibly with a smaller chunk at beginning/end (e.g. for x87 80-bit
  // floats).
  unsigned NumBytes = API.getBitWidth() / 8;
  unsigned TrailingBytes = NumBytes % sizeof(uint64_t);
  const uint64_t *p = API.getRawData();

  // PPC's long double has odd notions of endianness compared to how LLVM
  // handles it: p[0] goes first for *big* endian on PPC.
  if (AP.TM.getDataLayout()->isBigEndian() &&
      !CFP->getType()->isPPC_FP128Ty()) {
    int Chunk = API.getNumWords() - 1;

    if (TrailingBytes)
      AP.OutStreamer->EmitIntValue(p[Chunk--], TrailingBytes);

    for (; Chunk >= 0; --Chunk)
      AP.OutStreamer->EmitIntValue(p[Chunk], sizeof(uint64_t));
  } else {
    unsigned Chunk;
    for (Chunk = 0; Chunk < NumBytes / sizeof(uint64_t); ++Chunk)
      AP.OutStreamer->EmitIntValue(p[Chunk], sizeof(uint64_t));

    if (TrailingBytes)
      AP.OutStreamer->EmitIntValue(p[Chunk], TrailingBytes);
  }

  // Emit the tail padding for the long double.
  const DataLayout &DL = *AP.TM.getDataLayout();
  AP.OutStreamer->EmitZeros(DL.getTypeAllocSize(CFP->getType()) -
                            DL.getTypeStoreSize(CFP->getType()));
}

static void emitGlobalConstantLargeInt(const ConstantInt *CI, AsmPrinter &AP) {
  const DataLayout *DL = AP.TM.getDataLayout();
  unsigned BitWidth = CI->getBitWidth();

  // Copy the value as we may massage the layout for constants whose bit width
  // is not a multiple of 64-bits.
  APInt Realigned(CI->getValue());
  uint64_t ExtraBits = 0;
  unsigned ExtraBitsSize = BitWidth & 63;

  if (ExtraBitsSize) {
    // The bit width of the data is not a multiple of 64-bits.
    // The extra bits are expected to be at the end of the chunk of the memory.
    // Little endian:
    // * Nothing to be done, just record the extra bits to emit.
    // Big endian:
    // * Record the extra bits to emit.
    // * Realign the raw data to emit the chunks of 64-bits.
    if (DL->isBigEndian()) {
      // Basically the structure of the raw data is a chunk of 64-bits cells:
      //    0        1         BitWidth / 64
      // [chunk1][chunk2] ... [chunkN].
      // The most significant chunk is chunkN and it should be emitted first.
      // However, due to the alignment issue chunkN contains useless bits.
      // Realign the chunks so that they contain only useless information:
      // ExtraBits     0       1       (BitWidth / 64) - 1
      //       chu[nk1 chu][nk2 chu] ... [nkN-1 chunkN]
      ExtraBits = Realigned.getRawData()[0] &
        (((uint64_t)-1) >> (64 - ExtraBitsSize));
      Realigned = Realigned.lshr(ExtraBitsSize);
    } else
      ExtraBits = Realigned.getRawData()[BitWidth / 64];
  }

  // We don't expect assemblers to support integer data directives
  // for more than 64 bits, so we emit the data in at most 64-bit
  // quantities at a time.
  const uint64_t *RawData = Realigned.getRawData();
  for (unsigned i = 0, e = BitWidth / 64; i != e; ++i) {
    uint64_t Val = DL->isBigEndian() ? RawData[e - i - 1] : RawData[i];
    AP.OutStreamer->EmitIntValue(Val, 8);
  }

  if (ExtraBitsSize) {
    // Emit the extra bits after the 64-bits chunks.

    // Emit a directive that fills the expected size.
    uint64_t Size = AP.TM.getDataLayout()->getTypeAllocSize(
        CI->getType());
    Size -= (BitWidth / 64) * 8;
    assert(Size && Size * 8 >= ExtraBitsSize &&
           (ExtraBits & (((uint64_t)-1) >> (64 - ExtraBitsSize)))
           == ExtraBits && "Directive too small for extra bits.");
    AP.OutStreamer->EmitIntValue(ExtraBits, Size);
  }
}

/// \brief Transform a not absolute MCExpr containing a reference to a GOT
/// equivalent global, by a target specific GOT pc relative access to the
/// final symbol.
static void handleIndirectSymViaGOTPCRel(AsmPrinter &AP, const MCExpr **ME,
                                         const Constant *BaseCst,
                                         uint64_t Offset) {
  // The global @foo below illustrates a global that uses a got equivalent.
  //
  //  @bar = global i32 42
  //  @gotequiv = private unnamed_addr constant i32* @bar
  //  @foo = i32 trunc (i64 sub (i64 ptrtoint (i32** @gotequiv to i64),
  //                             i64 ptrtoint (i32* @foo to i64))
  //                        to i32)
  //
  // The cstexpr in @foo is converted into the MCExpr `ME`, where we actually
  // check whether @foo is suitable to use a GOTPCREL. `ME` is usually in the
  // form:
  //
  //  foo = cstexpr, where
  //    cstexpr := <gotequiv> - "." + <cst>
  //    cstexpr := <gotequiv> - (<foo> - <offset from @foo base>) + <cst>
  //
  // After canonicalization by EvaluateAsRelocatable `ME` turns into:
  //
  //  cstexpr := <gotequiv> - <foo> + gotpcrelcst, where
  //    gotpcrelcst := <offset from @foo base> + <cst>
  //
  MCValue MV;
  if (!(*ME)->EvaluateAsRelocatable(MV, nullptr, nullptr) || MV.isAbsolute())
    return;

  const MCSymbol *GOTEquivSym = &MV.getSymA()->getSymbol();
  if (!AP.GlobalGOTEquivs.count(GOTEquivSym))
    return;

  const GlobalValue *BaseGV = dyn_cast<GlobalValue>(BaseCst);
  if (!BaseGV)
    return;

  const MCSymbol *BaseSym = AP.getSymbol(BaseGV);
  if (BaseSym != &MV.getSymB()->getSymbol())
    return;

  // Make sure to match:
  //
  //    gotpcrelcst := <offset from @foo base> + <cst>
  //
  // If gotpcrelcst is positive it means that we can safely fold the pc rel
  // displacement into the GOTPCREL. We can also can have an extra offset <cst>
  // if the target knows how to encode it.
  //
  int64_t GOTPCRelCst = Offset + MV.getConstant();
  if (GOTPCRelCst < 0)
    return;
  if (!AP.getObjFileLowering().supportGOTPCRelWithOffset() && GOTPCRelCst != 0)
    return;

  // Emit the GOT PC relative to replace the got equivalent global, i.e.:
  //
  //  bar:
  //    .long 42
  //  gotequiv:
  //    .quad bar
  //  foo:
  //    .long gotequiv - "." + <cst>
  //
  // is replaced by the target specific equivalent to:
  //
  //  bar:
  //    .long 42
  //  foo:
  //    .long bar@GOTPCREL+<gotpcrelcst>
  //
  AsmPrinter::GOTEquivUsePair Result = AP.GlobalGOTEquivs[GOTEquivSym];
  const GlobalVariable *GV = Result.first;
  int NumUses = (int)Result.second;
  const GlobalValue *FinalGV = dyn_cast<GlobalValue>(GV->getOperand(0));
  const MCSymbol *FinalSym = AP.getSymbol(FinalGV);
  *ME = AP.getObjFileLowering().getIndirectSymViaGOTPCRel(
      FinalSym, MV, Offset, AP.MMI, *AP.OutStreamer);

  // Update GOT equivalent usage information
  --NumUses;
  if (NumUses >= 0)
    AP.GlobalGOTEquivs[GOTEquivSym] = std::make_pair(GV, NumUses);
}

static void emitGlobalConstantImpl(const Constant *CV, AsmPrinter &AP,
                                   const Constant *BaseCV, uint64_t Offset) {
  const DataLayout *DL = AP.TM.getDataLayout();
  uint64_t Size = DL->getTypeAllocSize(CV->getType());

  // Globals with sub-elements such as combinations of arrays and structs
  // are handled recursively by emitGlobalConstantImpl. Keep track of the
  // constant symbol base and the current position with BaseCV and Offset.
  if (!BaseCV && CV->hasOneUse())
    BaseCV = dyn_cast<Constant>(CV->user_back());

  if (isa<ConstantAggregateZero>(CV) || isa<UndefValue>(CV))
    return AP.OutStreamer->EmitZeros(Size);

  if (const ConstantInt *CI = dyn_cast<ConstantInt>(CV)) {
    switch (Size) {
    case 1:
    case 2:
    case 4:
    case 8:
      if (AP.isVerbose())
        AP.OutStreamer->GetCommentOS() << format("0x%" PRIx64 "\n",
                                                 CI->getZExtValue());
      AP.OutStreamer->EmitIntValue(CI->getZExtValue(), Size);
      return;
    default:
      emitGlobalConstantLargeInt(CI, AP);
      return;
    }
  }

  if (const ConstantFP *CFP = dyn_cast<ConstantFP>(CV))
    return emitGlobalConstantFP(CFP, AP);

  if (isa<ConstantPointerNull>(CV)) {
    AP.OutStreamer->EmitIntValue(0, Size);
    return;
  }

  if (const ConstantDataSequential *CDS = dyn_cast<ConstantDataSequential>(CV))
    return emitGlobalConstantDataSequential(CDS, AP);

  if (const ConstantArray *CVA = dyn_cast<ConstantArray>(CV))
    return emitGlobalConstantArray(CVA, AP, BaseCV, Offset);

  if (const ConstantStruct *CVS = dyn_cast<ConstantStruct>(CV))
    return emitGlobalConstantStruct(CVS, AP, BaseCV, Offset);

  if (const ConstantExpr *CE = dyn_cast<ConstantExpr>(CV)) {
    // Look through bitcasts, which might not be able to be MCExpr'ized (e.g. of
    // vectors).
    if (CE->getOpcode() == Instruction::BitCast)
      return emitGlobalConstantImpl(CE->getOperand(0), AP);

    if (Size > 8) {
      // If the constant expression's size is greater than 64-bits, then we have
      // to emit the value in chunks. Try to constant fold the value and emit it
      // that way.
      Constant *New = ConstantFoldConstantExpression(CE, *DL);
      if (New && New != CE)
        return emitGlobalConstantImpl(New, AP);
    }
  }

  if (const ConstantVector *V = dyn_cast<ConstantVector>(CV))
    return emitGlobalConstantVector(V, AP);

  // Otherwise, it must be a ConstantExpr.  Lower it to an MCExpr, then emit it
  // thread the streamer with EmitValue.
  const MCExpr *ME = AP.lowerConstant(CV);

  // Since lowerConstant already folded and got rid of all IR pointer and
  // integer casts, detect GOT equivalent accesses by looking into the MCExpr
  // directly.
  if (AP.getObjFileLowering().supportIndirectSymViaGOTPCRel())
    handleIndirectSymViaGOTPCRel(AP, &ME, BaseCV, Offset);

  AP.OutStreamer->EmitValue(ME, Size);
}

/// EmitGlobalConstant - Print a general LLVM constant to the .s file.
void AsmPrinter::EmitGlobalConstant(const Constant *CV) {
  uint64_t Size =
      TM.getDataLayout()->getTypeAllocSize(CV->getType());
  if (Size)
    emitGlobalConstantImpl(CV, *this);
  else if (MAI->hasSubsectionsViaSymbols()) {
    // If the global has zero size, emit a single byte so that two labels don't
    // look like they are at the same location.
    OutStreamer->EmitIntValue(0, 1);
  }
}

void AsmPrinter::EmitMachineConstantPoolValue(MachineConstantPoolValue *MCPV) {
  // Target doesn't support this yet!
  llvm_unreachable("Target does not support EmitMachineConstantPoolValue");
}

void AsmPrinter::printOffset(int64_t Offset, raw_ostream &OS) const {
  if (Offset > 0)
    OS << '+' << Offset;
  else if (Offset < 0)
    OS << Offset;
}

//===----------------------------------------------------------------------===//
// Symbol Lowering Routines.
//===----------------------------------------------------------------------===//

MCSymbol *AsmPrinter::createTempSymbol(const Twine &Name) const {
  return OutContext.createTempSymbol(Name, true);
}

MCSymbol *AsmPrinter::GetBlockAddressSymbol(const BlockAddress *BA) const {
  return MMI->getAddrLabelSymbol(BA->getBasicBlock());
}

MCSymbol *AsmPrinter::GetBlockAddressSymbol(const BasicBlock *BB) const {
  return MMI->getAddrLabelSymbol(BB);
}

/// GetCPISymbol - Return the symbol for the specified constant pool entry.
MCSymbol *AsmPrinter::GetCPISymbol(unsigned CPID) const {
  const DataLayout *DL = TM.getDataLayout();
  return OutContext.GetOrCreateSymbol
    (Twine(DL->getPrivateGlobalPrefix()) + "CPI" + Twine(getFunctionNumber())
     + "_" + Twine(CPID));
}

/// GetJTISymbol - Return the symbol for the specified jump table entry.
MCSymbol *AsmPrinter::GetJTISymbol(unsigned JTID, bool isLinkerPrivate) const {
  return MF->getJTISymbol(JTID, OutContext, isLinkerPrivate);
}

/// GetJTSetSymbol - Return the symbol for the specified jump table .set
/// FIXME: privatize to AsmPrinter.
MCSymbol *AsmPrinter::GetJTSetSymbol(unsigned UID, unsigned MBBID) const {
  const DataLayout *DL = TM.getDataLayout();
  return OutContext.GetOrCreateSymbol
  (Twine(DL->getPrivateGlobalPrefix()) + Twine(getFunctionNumber()) + "_" +
   Twine(UID) + "_set_" + Twine(MBBID));
}

MCSymbol *AsmPrinter::getSymbolWithGlobalValueBase(const GlobalValue *GV,
                                                   StringRef Suffix) const {
  return getObjFileLowering().getSymbolWithGlobalValueBase(GV, Suffix, *Mang,
                                                           TM);
}

/// GetExternalSymbolSymbol - Return the MCSymbol for the specified
/// ExternalSymbol.
MCSymbol *AsmPrinter::GetExternalSymbolSymbol(StringRef Sym) const {
  SmallString<60> NameStr;
  Mang->getNameWithPrefix(NameStr, Sym);
  return OutContext.GetOrCreateSymbol(NameStr);
}



/// PrintParentLoopComment - Print comments about parent loops of this one.
static void PrintParentLoopComment(raw_ostream &OS, const MachineLoop *Loop,
                                   unsigned FunctionNumber) {
  if (!Loop) return;
  PrintParentLoopComment(OS, Loop->getParentLoop(), FunctionNumber);
  OS.indent(Loop->getLoopDepth()*2)
    << "Parent Loop BB" << FunctionNumber << "_"
    << Loop->getHeader()->getNumber()
    << " Depth=" << Loop->getLoopDepth() << '\n';
}


/// PrintChildLoopComment - Print comments about child loops within
/// the loop for this basic block, with nesting.
static void PrintChildLoopComment(raw_ostream &OS, const MachineLoop *Loop,
                                  unsigned FunctionNumber) {
  // Add child loop information
  for (const MachineLoop *CL : *Loop) {
    OS.indent(CL->getLoopDepth()*2)
      << "Child Loop BB" << FunctionNumber << "_"
      << CL->getHeader()->getNumber() << " Depth " << CL->getLoopDepth()
      << '\n';
    PrintChildLoopComment(OS, CL, FunctionNumber);
  }
}

/// emitBasicBlockLoopComments - Pretty-print comments for basic blocks.
static void emitBasicBlockLoopComments(const MachineBasicBlock &MBB,
                                       const MachineLoopInfo *LI,
                                       const AsmPrinter &AP) {
  // Add loop depth information
  const MachineLoop *Loop = LI->getLoopFor(&MBB);
  if (!Loop) return;

  MachineBasicBlock *Header = Loop->getHeader();
  assert(Header && "No header for loop");

  // If this block is not a loop header, just print out what is the loop header
  // and return.
  if (Header != &MBB) {
    AP.OutStreamer->AddComment("  in Loop: Header=BB" +
                               Twine(AP.getFunctionNumber())+"_" +
                               Twine(Loop->getHeader()->getNumber())+
                               " Depth="+Twine(Loop->getLoopDepth()));
    return;
  }

  // Otherwise, it is a loop header.  Print out information about child and
  // parent loops.
  raw_ostream &OS = AP.OutStreamer->GetCommentOS();

  PrintParentLoopComment(OS, Loop->getParentLoop(), AP.getFunctionNumber());

  OS << "=>";
  OS.indent(Loop->getLoopDepth()*2-2);

  OS << "This ";
  if (Loop->empty())
    OS << "Inner ";
  OS << "Loop Header: Depth=" + Twine(Loop->getLoopDepth()) << '\n';

  PrintChildLoopComment(OS, Loop, AP.getFunctionNumber());
}


/// EmitBasicBlockStart - This method prints the label for the specified
/// MachineBasicBlock, an alignment (if present) and a comment describing
/// it if appropriate.
void AsmPrinter::EmitBasicBlockStart(const MachineBasicBlock &MBB) const {
  // Emit an alignment directive for this block, if needed.
  if (unsigned Align = MBB.getAlignment())
    EmitAlignment(Align);

  // If the block has its address taken, emit any labels that were used to
  // reference the block.  It is possible that there is more than one label
  // here, because multiple LLVM BB's may have been RAUW'd to this block after
  // the references were generated.
  if (MBB.hasAddressTaken()) {
    const BasicBlock *BB = MBB.getBasicBlock();
    if (isVerbose())
      OutStreamer->AddComment("Block address taken");

    std::vector<MCSymbol*> Symbols = MMI->getAddrLabelSymbolToEmit(BB);
    for (auto *Sym : Symbols)
      OutStreamer->EmitLabel(Sym);
  }

  // Print some verbose block comments.
  if (isVerbose()) {
    if (const BasicBlock *BB = MBB.getBasicBlock())
      if (BB->hasName())
        OutStreamer->AddComment("%" + BB->getName());
    emitBasicBlockLoopComments(MBB, LI, *this);
  }

  // Print the main label for the block.
  if (MBB.pred_empty() || isBlockOnlyReachableByFallthrough(&MBB)) {
    if (isVerbose()) {
      // NOTE: Want this comment at start of line, don't emit with AddComment.
      OutStreamer->emitRawComment(" BB#" + Twine(MBB.getNumber()) + ":", false);
    }
  } else {
    OutStreamer->EmitLabel(MBB.getSymbol());
  }
}

void AsmPrinter::EmitVisibility(MCSymbol *Sym, unsigned Visibility,
                                bool IsDefinition) const {
  MCSymbolAttr Attr = MCSA_Invalid;

  switch (Visibility) {
  default: break;
  case GlobalValue::HiddenVisibility:
    if (IsDefinition)
      Attr = MAI->getHiddenVisibilityAttr();
    else
      Attr = MAI->getHiddenDeclarationVisibilityAttr();
    break;
  case GlobalValue::ProtectedVisibility:
    Attr = MAI->getProtectedVisibilityAttr();
    break;
  }

  if (Attr != MCSA_Invalid)
    OutStreamer->EmitSymbolAttribute(Sym, Attr);
}

/// isBlockOnlyReachableByFallthough - Return true if the basic block has
/// exactly one predecessor and the control transfer mechanism between
/// the predecessor and this block is a fall-through.
bool AsmPrinter::
isBlockOnlyReachableByFallthrough(const MachineBasicBlock *MBB) const {
  // If this is a landing pad, it isn't a fall through.  If it has no preds,
  // then nothing falls through to it.
  if (MBB->isLandingPad() || MBB->pred_empty())
    return false;

  // If there isn't exactly one predecessor, it can't be a fall through.
  if (MBB->pred_size() > 1)
    return false;

  // The predecessor has to be immediately before this block.
  MachineBasicBlock *Pred = *MBB->pred_begin();
  if (!Pred->isLayoutSuccessor(MBB))
    return false;

  // If the block is completely empty, then it definitely does fall through.
  if (Pred->empty())
    return true;

  // Check the terminators in the previous blocks
  for (const auto &MI : Pred->terminators()) {
    // If it is not a simple branch, we are in a table somewhere.
    if (!MI.isBranch() || MI.isIndirectBranch())
      return false;

    // If we are the operands of one of the branches, this is not a fall
    // through. Note that targets with delay slots will usually bundle
    // terminators with the delay slot instruction.
    for (ConstMIBundleOperands OP(&MI); OP.isValid(); ++OP) {
      if (OP->isJTI())
        return false;
      if (OP->isMBB() && OP->getMBB() == MBB)
        return false;
    }
  }

  return true;
}



GCMetadataPrinter *AsmPrinter::GetOrCreateGCPrinter(GCStrategy &S) {
  if (!S.usesMetadata())
    return nullptr;

  assert(!S.useStatepoints() && "statepoints do not currently support custom"
         " stackmap formats, please see the documentation for a description of"
         " the default format.  If you really need a custom serialized format,"
         " please file a bug");

  gcp_map_type &GCMap = getGCMap(GCMetadataPrinters);
  gcp_map_type::iterator GCPI = GCMap.find(&S);
  if (GCPI != GCMap.end())
    return GCPI->second.get();

  const char *Name = S.getName().c_str();

  for (GCMetadataPrinterRegistry::iterator
         I = GCMetadataPrinterRegistry::begin(),
         E = GCMetadataPrinterRegistry::end(); I != E; ++I)
    if (strcmp(Name, I->getName()) == 0) {
      std::unique_ptr<GCMetadataPrinter> GMP = I->instantiate();
      GMP->S = &S;
      auto IterBool = GCMap.insert(std::make_pair(&S, std::move(GMP)));
      return IterBool.first->second.get();
    }

  report_fatal_error("no GCMetadataPrinter registered for GC: " + Twine(Name));
}

/// Pin vtable to this file.
AsmPrinterHandler::~AsmPrinterHandler() {}

void AsmPrinterHandler::markFunctionEnd() {}<|MERGE_RESOLUTION|>--- conflicted
+++ resolved
@@ -197,18 +197,11 @@
     unsigned Major, Minor, Update;
     TT.getOSVersion(Major, Minor, Update);
     // If there is a version specified, Major will be non-zero.
-<<<<<<< HEAD
     // Suppress this target directive for older toolchains (pre-darwin13).
     if (Major && (std::tie(Major, Minor, Update) >= std::tie(MinMajor, MinMinor, MinUpdate)))
-      OutStreamer.EmitVersionMin((TT.isMacOSX() ?
-                                  MCVM_OSXVersionMin : MCVM_IOSVersionMin),
-                                 Major, Minor, Update);
-=======
-    if (Major)
       OutStreamer->EmitVersionMin((TT.isMacOSX() ?
                                    MCVM_OSXVersionMin : MCVM_IOSVersionMin),
                                   Major, Minor, Update);
->>>>>>> 0040d179
   }
 
   // Allow the target to emit any magic that it wants at the start of the file.
