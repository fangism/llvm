--- conflicted
+++ resolved
@@ -1059,12 +1059,8 @@
         break;
     }
   // X86 and ARM share some relocation types in common.
-<<<<<<< HEAD
-  } else if (Arch == Triple::x86 || Arch == Triple::arm || Arch == Triple::ppc) {
-=======
   } else if (Arch == Triple::x86 || Arch == Triple::arm ||
              Arch == Triple::ppc) {
->>>>>>> d4f9d05f
     // Generic relocation types...
     switch (Type) {
       case macho::RIT_Pair: // GENERIC_RELOC_PAIR - prints no info
