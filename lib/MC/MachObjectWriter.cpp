//===- lib/MC/MachObjectWriter.cpp - Mach-O File Writer -------------------===//
//
//                     The LLVM Compiler Infrastructure
//
// This file is distributed under the University of Illinois Open Source
// License. See LICENSE.TXT for details.
//
//===----------------------------------------------------------------------===//

#include "llvm/MC/MCMachObjectWriter.h"
#include "llvm/ADT/StringMap.h"
#include "llvm/ADT/Twine.h"
#include "llvm/MC/MCAsmBackend.h"
#include "llvm/MC/MCAsmLayout.h"
#include "llvm/MC/MCAssembler.h"
#include "llvm/MC/MCExpr.h"
#include "llvm/MC/MCFixupKindInfo.h"
#include "llvm/MC/MCMachOSymbolFlags.h"
#include "llvm/MC/MCObjectWriter.h"
#include "llvm/MC/MCSectionMachO.h"
#include "llvm/MC/MCSymbol.h"
#include "llvm/MC/MCValue.h"
#include "llvm/Support/Debug.h"
#include "llvm/Support/ErrorHandling.h"
#include "llvm/Support/MachO.h"
#include <vector>
using namespace llvm;

void MachObjectWriter::reset() {
  Relocations.clear();
  IndirectSymBase.clear();
  StringTable.clear();
  LocalSymbolData.clear();
  ExternalSymbolData.clear();
  UndefinedSymbolData.clear();
  MCObjectWriter::reset();
}

bool MachObjectWriter::
doesSymbolRequireExternRelocation(const MCSymbolData *SD) {
  // Undefined symbols are always extern.
  if (SD->Symbol->isUndefined())
    return true;

  // References to weak definitions require external relocation entries; the
  // definition may not always be the one in the same object file.
  if (SD->getFlags() & SF_WeakDefinition)
    return true;

  // Otherwise, we can use an internal relocation.
  return false;
}

bool MachObjectWriter::
MachSymbolData::operator<(const MachSymbolData &RHS) const {
  return SymbolData->getSymbol().getName() <
    RHS.SymbolData->getSymbol().getName();
}

bool MachObjectWriter::isFixupKindPCRel(const MCAssembler &Asm, unsigned Kind) {
  const MCFixupKindInfo &FKI = Asm.getBackend().getFixupKindInfo(
    (MCFixupKind) Kind);

  return FKI.Flags & MCFixupKindInfo::FKF_IsPCRel;
}

uint64_t MachObjectWriter::getFragmentAddress(const MCFragment *Fragment,
                                              const MCAsmLayout &Layout) const {
  return getSectionAddress(Fragment->getParent()) +
    Layout.getFragmentOffset(Fragment);
}

uint64_t MachObjectWriter::getSymbolAddress(const MCSymbolData* SD,
                                            const MCAsmLayout &Layout) const {
  const MCSymbol &S = SD->getSymbol();

  // If this is a variable, then recursively evaluate now.
  if (S.isVariable()) {
    if (const MCConstantExpr *C =
          dyn_cast<const MCConstantExpr>(S.getVariableValue()))
      return C->getValue();


    MCValue Target;
    if (!S.getVariableValue()->EvaluateAsRelocatable(Target, Layout))
      report_fatal_error("unable to evaluate offset for variable '" +
                         S.getName() + "'");

    // Verify that any used symbols are defined.
    if (Target.getSymA() && Target.getSymA()->getSymbol().isUndefined())
      report_fatal_error("unable to evaluate offset to undefined symbol '" +
                         Target.getSymA()->getSymbol().getName() + "'");
    if (Target.getSymB() && Target.getSymB()->getSymbol().isUndefined())
      report_fatal_error("unable to evaluate offset to undefined symbol '" +
                         Target.getSymB()->getSymbol().getName() + "'");

    uint64_t Address = Target.getConstant();
    if (Target.getSymA())
      Address += getSymbolAddress(&Layout.getAssembler().getSymbolData(
                                    Target.getSymA()->getSymbol()), Layout);
    if (Target.getSymB())
      Address += getSymbolAddress(&Layout.getAssembler().getSymbolData(
                                    Target.getSymB()->getSymbol()), Layout);
    return Address;
  }

  return getSectionAddress(SD->getFragment()->getParent()) +
    Layout.getSymbolOffset(SD);
}

uint64_t MachObjectWriter::getPaddingSize(const MCSectionData *SD,
                                          const MCAsmLayout &Layout) const {
  uint64_t EndAddr = getSectionAddress(SD) + Layout.getSectionAddressSize(SD);
  unsigned Next = SD->getLayoutOrder() + 1;
  if (Next >= Layout.getSectionOrder().size())
    return 0;

  const MCSectionData &NextSD = *Layout.getSectionOrder()[Next];
  if (NextSD.getSection().isVirtualSection())
    return 0;
  return OffsetToAlignment(EndAddr, NextSD.getAlignment());
}

void MachObjectWriter::WriteHeader(unsigned NumLoadCommands,
                                   unsigned LoadCommandsSize,
                                   bool SubsectionsViaSymbols) {
  uint32_t Flags = 0;

  if (SubsectionsViaSymbols)
    Flags |= MachO::MH_SUBSECTIONS_VIA_SYMBOLS;

  // struct mach_header (28 bytes) or
  // struct mach_header_64 (32 bytes)

  uint64_t Start = OS.tell();
  (void) Start;

  Write32(is64Bit() ? MachO::MH_MAGIC_64 : MachO::MH_MAGIC);

  Write32(TargetObjectWriter->getCPUType());
  Write32(TargetObjectWriter->getCPUSubtype());

  Write32(MachO::MH_OBJECT);
  Write32(NumLoadCommands);
  Write32(LoadCommandsSize);
  Write32(Flags);
  if (is64Bit())
    Write32(0); // reserved

  assert(OS.tell() - Start ==
         (is64Bit()?sizeof(MachO::mach_header_64): sizeof(MachO::mach_header)));
}

/// WriteSegmentLoadCommand - Write a segment load command.
///
/// \param NumSections The number of sections in this segment.
/// \param SectionDataSize The total size of the sections.
void MachObjectWriter::WriteSegmentLoadCommand(unsigned NumSections,
                                               uint64_t VMSize,
                                               uint64_t SectionDataStartOffset,
                                               uint64_t SectionDataSize) {
  // struct segment_command (56 bytes) or
  // struct segment_command_64 (72 bytes)

  uint64_t Start = OS.tell();
  (void) Start;

  unsigned SegmentLoadCommandSize =
    is64Bit() ? sizeof(MachO::segment_command_64):
    sizeof(MachO::segment_command);
  Write32(is64Bit() ? MachO::LC_SEGMENT_64 : MachO::LC_SEGMENT);
  Write32(SegmentLoadCommandSize +
          NumSections * (is64Bit() ? sizeof(MachO::section_64) :
                         sizeof(MachO::section)));

  WriteBytes("", 16);
  if (is64Bit()) {
    Write64(0); // vmaddr
    Write64(VMSize); // vmsize
    Write64(SectionDataStartOffset); // file offset
    Write64(SectionDataSize); // file size
  } else {
    Write32(0); // vmaddr
    Write32(VMSize); // vmsize
    Write32(SectionDataStartOffset); // file offset
    Write32(SectionDataSize); // file size
  }
  // maxprot
  Write32(MachO::VM_PROT_READ | MachO::VM_PROT_WRITE | MachO::VM_PROT_EXECUTE); 
  // initprot
  Write32(MachO::VM_PROT_READ | MachO::VM_PROT_WRITE | MachO::VM_PROT_EXECUTE); 
  Write32(NumSections);
  Write32(0); // flags

  assert(OS.tell() - Start == SegmentLoadCommandSize);
}

void MachObjectWriter::WriteSection(const MCAssembler &Asm,
                                    const MCAsmLayout &Layout,
                                    const MCSectionData &SD,
                                    uint64_t FileOffset,
                                    uint64_t RelocationsStart,
                                    unsigned NumRelocations) {
  uint64_t SectionSize = Layout.getSectionAddressSize(&SD);

  // The offset is unused for virtual sections.
  if (SD.getSection().isVirtualSection()) {
    assert(Layout.getSectionFileSize(&SD) == 0 && "Invalid file size!");
    FileOffset = 0;
  }

  // struct section (68 bytes) or
  // struct section_64 (80 bytes)

  uint64_t Start = OS.tell();
  (void) Start;

  const MCSectionMachO &Section = cast<MCSectionMachO>(SD.getSection());
  WriteBytes(Section.getSectionName(), 16);
  WriteBytes(Section.getSegmentName(), 16);
  if (is64Bit()) {
    Write64(getSectionAddress(&SD)); // address
    Write64(SectionSize); // size
  } else {
    Write32(getSectionAddress(&SD)); // address
    Write32(SectionSize); // size
  }
  Write32(FileOffset);

  unsigned Flags = Section.getTypeAndAttributes();
  if (SD.hasInstructions())
    Flags |= MachO::S_ATTR_SOME_INSTRUCTIONS;

  assert(isPowerOf2_32(SD.getAlignment()) && "Invalid alignment!");
  Write32(Log2_32(SD.getAlignment()));
  Write32(NumRelocations ? RelocationsStart : 0);
  Write32(NumRelocations);
  Write32(Flags);
  Write32(IndirectSymBase.lookup(&SD)); // reserved1
  Write32(Section.getStubSize()); // reserved2
  if (is64Bit())
    Write32(0); // reserved3

  assert(OS.tell() - Start == (is64Bit() ? sizeof(MachO::section_64) :
                               sizeof(MachO::section)));
}

void MachObjectWriter::WriteSymtabLoadCommand(uint32_t SymbolOffset,
                                              uint32_t NumSymbols,
                                              uint32_t StringTableOffset,
                                              uint32_t StringTableSize) {
  // struct symtab_command (24 bytes)

  uint64_t Start = OS.tell();
  (void) Start;

  Write32(MachO::LC_SYMTAB);
  Write32(sizeof(MachO::symtab_command));
  Write32(SymbolOffset);
  Write32(NumSymbols);
  Write32(StringTableOffset);
  Write32(StringTableSize);

  assert(OS.tell() - Start == sizeof(MachO::symtab_command));
}

void MachObjectWriter::WriteDysymtabLoadCommand(uint32_t FirstLocalSymbol,
                                                uint32_t NumLocalSymbols,
                                                uint32_t FirstExternalSymbol,
                                                uint32_t NumExternalSymbols,
                                                uint32_t FirstUndefinedSymbol,
                                                uint32_t NumUndefinedSymbols,
                                                uint32_t IndirectSymbolOffset,
                                                uint32_t NumIndirectSymbols) {
  // struct dysymtab_command (80 bytes)

  uint64_t Start = OS.tell();
  (void) Start;

  Write32(MachO::LC_DYSYMTAB);
  Write32(sizeof(MachO::dysymtab_command));
  Write32(FirstLocalSymbol);
  Write32(NumLocalSymbols);
  Write32(FirstExternalSymbol);
  Write32(NumExternalSymbols);
  Write32(FirstUndefinedSymbol);
  Write32(NumUndefinedSymbols);
  Write32(0); // tocoff
  Write32(0); // ntoc
  Write32(0); // modtaboff
  Write32(0); // nmodtab
  Write32(0); // extrefsymoff
  Write32(0); // nextrefsyms
  Write32(IndirectSymbolOffset);
  Write32(NumIndirectSymbols);
  Write32(0); // extreloff
  Write32(0); // nextrel
  Write32(0); // locreloff
  Write32(0); // nlocrel

  assert(OS.tell() - Start == sizeof(MachO::dysymtab_command));
}

void MachObjectWriter::WriteNlist(MachSymbolData &MSD,
                                  const MCAsmLayout &Layout) {
  MCSymbolData &Data = *MSD.SymbolData;
  const MCSymbol &Symbol = Data.getSymbol();
  uint8_t Type = 0;
  uint16_t Flags = Data.getFlags();
  uint64_t Address = 0;

  // Set the N_TYPE bits. See <mach-o/nlist.h>.
  //
  // FIXME: Are the prebound or indirect fields possible here?
  if (Symbol.isUndefined())
    Type = MachO::N_UNDF;
  else if (Symbol.isAbsolute())
    Type = MachO::N_ABS;
  else
    Type = MachO::N_SECT;

  // FIXME: Set STAB bits.

  if (Data.isPrivateExtern())
    Type |= MachO::N_PEXT;

  // Set external bit.
  if (Data.isExternal() || Symbol.isUndefined())
    Type |= MachO::N_EXT;

  // Compute the symbol address.
  if (Symbol.isDefined()) {
    Address = getSymbolAddress(&Data, Layout);
  } else if (Data.isCommon()) {
    // Common symbols are encoded with the size in the address
    // field, and their alignment in the flags.
    Address = Data.getCommonSize();

    // Common alignment is packed into the 'desc' bits.
    if (unsigned Align = Data.getCommonAlignment()) {
      unsigned Log2Size = Log2_32(Align);
      assert((1U << Log2Size) == Align && "Invalid 'common' alignment!");
      if (Log2Size > 15)
        report_fatal_error("invalid 'common' alignment '" +
                           Twine(Align) + "' for '" + Symbol.getName() + "'",
                           false);
      // FIXME: Keep this mask with the SymbolFlags enumeration.
      Flags = (Flags & 0xF0FF) | (Log2Size << 8);
    }
  }

  // struct nlist (12 bytes)

  Write32(MSD.StringIndex);
  Write8(Type);
  Write8(MSD.SectionIndex);

  // The Mach-O streamer uses the lowest 16-bits of the flags for the 'desc'
  // value.
  Write16(Flags);
  if (is64Bit())
    Write64(Address);
  else
    Write32(Address);
}

void MachObjectWriter::WriteLinkeditLoadCommand(uint32_t Type,
                                                uint32_t DataOffset,
                                                uint32_t DataSize) {
  uint64_t Start = OS.tell();
  (void) Start;

  Write32(Type);
  Write32(sizeof(MachO::linkedit_data_command));
  Write32(DataOffset);
  Write32(DataSize);

  assert(OS.tell() - Start == sizeof(MachO::linkedit_data_command));
}

static unsigned ComputeLinkerOptionsLoadCommandSize(
  const std::vector<std::string> &Options, bool is64Bit)
{
  unsigned Size = sizeof(MachO::linker_options_command);
  for (unsigned i = 0, e = Options.size(); i != e; ++i)
    Size += Options[i].size() + 1;
  return RoundUpToAlignment(Size, is64Bit ? 8 : 4);
}

void MachObjectWriter::WriteLinkerOptionsLoadCommand(
  const std::vector<std::string> &Options)
{
  unsigned Size = ComputeLinkerOptionsLoadCommandSize(Options, is64Bit());
  uint64_t Start = OS.tell();
  (void) Start;

  Write32(MachO::LC_LINKER_OPTIONS);
  Write32(Size);
  Write32(Options.size());
  uint64_t BytesWritten = sizeof(MachO::linker_options_command);
  for (unsigned i = 0, e = Options.size(); i != e; ++i) {
    // Write each string, including the null byte.
    const std::string &Option = Options[i];
    WriteBytes(Option.c_str(), Option.size() + 1);
    BytesWritten += Option.size() + 1;
  }

  // Pad to a multiple of the pointer size.
  WriteBytes("", OffsetToAlignment(BytesWritten, is64Bit() ? 8 : 4));

  assert(OS.tell() - Start == Size);
}


void MachObjectWriter::RecordRelocation(const MCAssembler &Asm,
                                        const MCAsmLayout &Layout,
                                        const MCFragment *Fragment,
                                        const MCFixup &Fixup,
                                        MCValue Target,
                                        uint64_t &FixedValue) {
  TargetObjectWriter->RecordRelocation(this, Asm, Layout, Fragment, Fixup,
                                       Target, FixedValue);
}

void MachObjectWriter::BindIndirectSymbols(MCAssembler &Asm) {
  // This is the point where 'as' creates actual symbols for indirect symbols
  // (in the following two passes). It would be easier for us to do this sooner
  // when we see the attribute, but that makes getting the order in the symbol
  // table much more complicated than it is worth.
  //
  // FIXME: Revisit this when the dust settles.

  // Report errors for use of .indirect_symbol not in a symbol pointer section
  // or stub section.
  for (MCAssembler::indirect_symbol_iterator it = Asm.indirect_symbol_begin(),
         ie = Asm.indirect_symbol_end(); it != ie; ++it) {
    const MCSectionMachO &Section =
      cast<MCSectionMachO>(it->SectionData->getSection());

    if (Section.getType() != MachO::S_NON_LAZY_SYMBOL_POINTERS &&
        Section.getType() != MachO::S_LAZY_SYMBOL_POINTERS &&
        Section.getType() != MachO::S_SYMBOL_STUBS) {
	MCSymbol &Symbol = *it->Symbol;
	report_fatal_error("indirect symbol '" + Symbol.getName() +
                           "' not in a symbol pointer or stub section");
    }
  }

#if !ORDER_INDIRECT_SYMBOLS_BY_SECTION
  // Bind non-lazy symbol pointers first.
  unsigned IndirectIndex = 0;
  for (MCAssembler::indirect_symbol_iterator it = Asm.indirect_symbol_begin(),
         ie = Asm.indirect_symbol_end(); it != ie; ++it, ++IndirectIndex) {
    const MCSectionMachO &Section =
      cast<MCSectionMachO>(it->SectionData->getSection());

    if (Section.getType() != MachO::S_NON_LAZY_SYMBOL_POINTERS)
      continue;

    // Initialize the section indirect symbol base, if necessary.
    IndirectSymBase.insert(std::make_pair(it->SectionData, IndirectIndex));

    Asm.getOrCreateSymbolData(*it->Symbol);
  }

  // Then lazy symbol pointers and symbol stubs.
  IndirectIndex = 0;
  for (MCAssembler::indirect_symbol_iterator it = Asm.indirect_symbol_begin(),
         ie = Asm.indirect_symbol_end(); it != ie; ++it, ++IndirectIndex) {
    const MCSectionMachO &Section =
      cast<MCSectionMachO>(it->SectionData->getSection());

    if (Section.getType() != MachO::S_LAZY_SYMBOL_POINTERS &&
        Section.getType() != MachO::S_SYMBOL_STUBS)
      continue;

    // Initialize the section indirect symbol base, if necessary.
    IndirectSymBase.insert(std::make_pair(it->SectionData, IndirectIndex));

    // Set the symbol type to undefined lazy, but only on construction.
    //
    // FIXME: Do not hardcode.
    bool Created;
    MCSymbolData &Entry = Asm.getOrCreateSymbolData(*it->Symbol, &Created);
    if (Created)
      Entry.setFlags(Entry.getFlags() | 0x0001);
  }
#else // ORDER_INDIRECT_SYMBOLS_BY_SECTION
  // sort indirect symbols by section
  for (MCAssembler::indirect_symbol_iterator it = Asm.indirect_symbol_begin(),
         ie = Asm.indirect_symbol_end(); it != ie; ++it) {
    // track their sections by order of appearance
    IndirectSymbolSections.insert(it->SectionData);
    IndirectSymbolMap[it->SectionData].push_back(it->Symbol);
  }
  // process indirect symbols by section
  unsigned offset = 0;	// running total of indirect symbol index offset
  IndirectSymbolSection_set_type::const_iterator
	i(IndirectSymbolSections.begin()), e(IndirectSymbolSections.end());
  for ( ; i!=e; ++i) {
    const IndirectSymbol_list_type& b(IndirectSymbolMap.find(*i)->second);
    IndirectSymbol_list_type::const_iterator bi(b.begin()), be(b.end());
    const MCSectionMachO& Section(cast<MCSectionMachO>((*i)->getSection()));
    switch (Section.getType()) {
    default: break;
    case MCSectionMachO::S_NON_LAZY_SYMBOL_POINTERS: {
      for ( ; bi!=be; ++bi)
        Asm.getOrCreateSymbolData(**bi);
      break;
    }
    case MCSectionMachO::S_LAZY_SYMBOL_POINTERS: // fall-through
    case MCSectionMachO::S_SYMBOL_STUBS: {
      for ( ; bi!=be; ++bi) {
    // Set the symbol type to undefined lazy, but only on construction.
    // FIXME: Do not hardcode.
        bool Created;
        MCSymbolData &Entry(Asm.getOrCreateSymbolData(**bi, &Created));
        if (Created)
          Entry.setFlags(Entry.getFlags() | 0x0001);
      }	// end for
      break;
    }
    }	// end switch(sectionType)
    IndirectSymBase.insert(std::make_pair(*i, offset));
    offset += b.size();
  }
#endif	// ORDER_INDIRECT_SYMBOLS_BY_SECTION
}

/// ComputeSymbolTable - Compute the symbol table data
///
/// \param StringTable [out] - The string table data.
/// \param StringIndexMap [out] - Map from symbol names to offsets in the
/// string table.
void MachObjectWriter::
ComputeSymbolTable(MCAssembler &Asm, SmallString<256> &StringTable,
                   std::vector<MachSymbolData> &LocalSymbolData,
                   std::vector<MachSymbolData> &ExternalSymbolData,
                   std::vector<MachSymbolData> &UndefinedSymbolData) {
  // Build section lookup table.
  DenseMap<const MCSection*, uint8_t> SectionIndexMap;
  unsigned Index = 1;
  for (MCAssembler::iterator it = Asm.begin(),
         ie = Asm.end(); it != ie; ++it, ++Index)
    SectionIndexMap[&it->getSection()] = Index;
  assert(Index <= 256 && "Too many sections!");

  // Index 0 is always the empty string.
  StringMap<uint64_t> StringIndexMap;
  StringTable += '\x00';

  // Build the symbol arrays and the string table, but only for non-local
  // symbols.
  //
  // The particular order that we collect the symbols and create the string
  // table, then sort the symbols is chosen to match 'as'. Even though it
  // doesn't matter for correctness, this is important for letting us diff .o
  // files.
  for (MCAssembler::symbol_iterator it = Asm.symbol_begin(),
         ie = Asm.symbol_end(); it != ie; ++it) {
    const MCSymbol &Symbol = it->getSymbol();

    // Ignore non-linker visible symbols.
    if (!Asm.isSymbolLinkerVisible(it->getSymbol()))
      continue;

    if (!it->isExternal() && !Symbol.isUndefined())
      continue;

    uint64_t &Entry = StringIndexMap[Symbol.getName()];
    if (!Entry) {
      Entry = StringTable.size();
      StringTable += Symbol.getName();
      StringTable += '\x00';
    }

    MachSymbolData MSD;
    MSD.SymbolData = it;
    MSD.StringIndex = Entry;

    if (Symbol.isUndefined()) {
      MSD.SectionIndex = 0;
      UndefinedSymbolData.push_back(MSD);
    } else if (Symbol.isAbsolute()) {
      MSD.SectionIndex = 0;
      ExternalSymbolData.push_back(MSD);
    } else {
      MSD.SectionIndex = SectionIndexMap.lookup(&Symbol.getSection());
      assert(MSD.SectionIndex && "Invalid section index!");
      ExternalSymbolData.push_back(MSD);
    }
  }

  // Now add the data for local symbols.
  for (MCAssembler::symbol_iterator it = Asm.symbol_begin(),
         ie = Asm.symbol_end(); it != ie; ++it) {
    const MCSymbol &Symbol = it->getSymbol();

    // Ignore non-linker visible symbols.
    if (!Asm.isSymbolLinkerVisible(it->getSymbol()))
      continue;

    if (it->isExternal() || Symbol.isUndefined())
      continue;

    uint64_t &Entry = StringIndexMap[Symbol.getName()];
    if (!Entry) {
      Entry = StringTable.size();
      StringTable += Symbol.getName();
      StringTable += '\x00';
    }

    MachSymbolData MSD;
    MSD.SymbolData = it;
    MSD.StringIndex = Entry;

    if (Symbol.isAbsolute()) {
      MSD.SectionIndex = 0;
      LocalSymbolData.push_back(MSD);
    } else {
      MSD.SectionIndex = SectionIndexMap.lookup(&Symbol.getSection());
      assert(MSD.SectionIndex && "Invalid section index!");
      LocalSymbolData.push_back(MSD);
    }
  }

  // External and undefined symbols are required to be in lexicographic order.
  std::sort(ExternalSymbolData.begin(), ExternalSymbolData.end());
  std::sort(UndefinedSymbolData.begin(), UndefinedSymbolData.end());

  // Set the symbol indices.
  Index = 0;
  for (unsigned i = 0, e = LocalSymbolData.size(); i != e; ++i)
    LocalSymbolData[i].SymbolData->setIndex(Index++);
  for (unsigned i = 0, e = ExternalSymbolData.size(); i != e; ++i)
    ExternalSymbolData[i].SymbolData->setIndex(Index++);
  for (unsigned i = 0, e = UndefinedSymbolData.size(); i != e; ++i)
    UndefinedSymbolData[i].SymbolData->setIndex(Index++);

  // The string table is padded to a multiple of 4.
  while (StringTable.size() % 4)
    StringTable += '\x00';
}

void MachObjectWriter::computeSectionAddresses(const MCAssembler &Asm,
                                               const MCAsmLayout &Layout) {
  uint64_t StartAddress = 0;
  const SmallVectorImpl<MCSectionData*> &Order = Layout.getSectionOrder();
  for (int i = 0, n = Order.size(); i != n ; ++i) {
    const MCSectionData *SD = Order[i];
    StartAddress = RoundUpToAlignment(StartAddress, SD->getAlignment());
    SectionAddress[SD] = StartAddress;
    StartAddress += Layout.getSectionAddressSize(SD);

    // Explicitly pad the section to match the alignment requirements of the
    // following one. This is for 'gas' compatibility, it shouldn't
    /// strictly be necessary.
    StartAddress += getPaddingSize(SD, Layout);
  }
}

void MachObjectWriter::markAbsoluteVariableSymbols(MCAssembler &Asm,
                                                   const MCAsmLayout &Layout) {
  for (MCAssembler::symbol_iterator i = Asm.symbol_begin(),
                                    e = Asm.symbol_end();
      i != e; ++i) {
    MCSymbolData &SD = *i;
    if (!SD.getSymbol().isVariable())
      continue;

    // Is the variable is a symbol difference (SA - SB + C) expression,
    // and neither symbol is external, mark the variable as absolute.
    const MCExpr *Expr = SD.getSymbol().getVariableValue();
    MCValue Value;
    if (Expr->EvaluateAsRelocatable(Value, Layout)) {
      if (Value.getSymA() && Value.getSymB())
        const_cast<MCSymbol*>(&SD.getSymbol())->setAbsolute();
    }
  }
}

void MachObjectWriter::ExecutePostLayoutBinding(MCAssembler &Asm,
                                                const MCAsmLayout &Layout) {
  computeSectionAddresses(Asm, Layout);

  // Create symbol data for any indirect symbols.
  BindIndirectSymbols(Asm);

  // Mark symbol difference expressions in variables (from .set or = directives)
  // as absolute.
  markAbsoluteVariableSymbols(Asm, Layout);

  // Compute symbol table information and bind symbol indices.
  ComputeSymbolTable(Asm, StringTable, LocalSymbolData, ExternalSymbolData,
                     UndefinedSymbolData);
}

bool MachObjectWriter::
IsSymbolRefDifferenceFullyResolvedImpl(const MCAssembler &Asm,
                                       const MCSymbolData &DataA,
                                       const MCFragment &FB,
                                       bool InSet,
                                       bool IsPCRel) const {
  if (InSet)
    return true;

  // The effective address is
  //     addr(atom(A)) + offset(A)
  //   - addr(atom(B)) - offset(B)
  // and the offsets are not relocatable, so the fixup is fully resolved when
  //  addr(atom(A)) - addr(atom(B)) == 0.
  const MCSymbolData *A_Base = 0, *B_Base = 0;

  const MCSymbol &SA = DataA.getSymbol().AliasedSymbol();
  const MCSection &SecA = SA.getSection();
  const MCSection &SecB = FB.getParent()->getSection();

  if (IsPCRel) {
    // The simple (Darwin, except on x86_64) way of dealing with this was to
    // assume that any reference to a temporary symbol *must* be a temporary
    // symbol in the same atom, unless the sections differ. Therefore, any PCrel
    // relocation to a temporary symbol (in the same section) is fully
    // resolved. This also works in conjunction with absolutized .set, which
    // requires the compiler to use .set to absolutize the differences between
    // symbols which the compiler knows to be assembly time constants, so we
    // don't need to worry about considering symbol differences fully resolved.
    //
    // If the file isn't using sub-sections-via-symbols, we can make the
    // same assumptions about any symbol that we normally make about
    // assembler locals.

    if (!Asm.getBackend().hasReliableSymbolDifference()) {
      if (!SA.isInSection() || &SecA != &SecB ||
          (!SA.isTemporary() &&
           FB.getAtom() != Asm.getSymbolData(SA).getFragment()->getAtom() &&
           Asm.getSubsectionsViaSymbols()))
        return false;
      return true;
    }
    // For Darwin x86_64, there is one special case when the reference IsPCRel.
    // If the fragment with the reference does not have a base symbol but meets
    // the simple way of dealing with this, in that it is a temporary symbol in
    // the same atom then it is assumed to be fully resolved.  This is needed so
    // a relocation entry is not created and so the static linker does not
    // mess up the reference later.
    else if(!FB.getAtom() &&
            SA.isTemporary() && SA.isInSection() && &SecA == &SecB){
      return true;
    }
  } else {
    if (!TargetObjectWriter->useAggressiveSymbolFolding())
      return false;
  }

  const MCFragment *FA = Asm.getSymbolData(SA).getFragment();

  // Bail if the symbol has no fragment.
  if (!FA)
    return false;

  A_Base = FA->getAtom();
  if (!A_Base)
    return false;

  B_Base = FB.getAtom();
  if (!B_Base)
    return false;

  // If the atoms are the same, they are guaranteed to have the same address.
  if (A_Base == B_Base)
    return true;

  // Otherwise, we can't prove this is fully resolved.
  return false;
}

void MachObjectWriter::WriteObject(MCAssembler &Asm,
                                   const MCAsmLayout &Layout) {
  unsigned NumSections = Asm.size();

  // The section data starts after the header, the segment load command (and
  // section headers) and the symbol table.
  unsigned NumLoadCommands = 1;
  uint64_t LoadCommandsSize = is64Bit() ?
    sizeof(MachO::segment_command_64) + NumSections * sizeof(MachO::section_64):
    sizeof(MachO::segment_command) + NumSections * sizeof(MachO::section);

  // Add the data-in-code load command size, if used.
  unsigned NumDataRegions = Asm.getDataRegions().size();
  if (NumDataRegions) {
    ++NumLoadCommands;
    LoadCommandsSize += sizeof(MachO::linkedit_data_command);
  }

  // Add the symbol table load command sizes, if used.
  unsigned NumSymbols = LocalSymbolData.size() + ExternalSymbolData.size() +
    UndefinedSymbolData.size();
  if (NumSymbols) {
    NumLoadCommands += 2;
    LoadCommandsSize += (sizeof(MachO::symtab_command) +
                         sizeof(MachO::dysymtab_command));
  }

  // Add the linker option load commands sizes.
  const std::vector<std::vector<std::string> > &LinkerOptions =
    Asm.getLinkerOptions();
  for (unsigned i = 0, e = LinkerOptions.size(); i != e; ++i) {
    ++NumLoadCommands;
    LoadCommandsSize += ComputeLinkerOptionsLoadCommandSize(LinkerOptions[i],
                                                            is64Bit());
  }
  
  // Compute the total size of the section data, as well as its file size and vm
  // size.
  uint64_t SectionDataStart = (is64Bit() ? sizeof(MachO::mach_header_64) :
                               sizeof(MachO::mach_header)) + LoadCommandsSize;
  uint64_t SectionDataSize = 0;
  uint64_t SectionDataFileSize = 0;
  uint64_t VMSize = 0;
  for (MCAssembler::const_iterator it = Asm.begin(),
         ie = Asm.end(); it != ie; ++it) {
    const MCSectionData &SD = *it;
    uint64_t Address = getSectionAddress(&SD);
    uint64_t Size = Layout.getSectionAddressSize(&SD);
    uint64_t FileSize = Layout.getSectionFileSize(&SD);
    FileSize += getPaddingSize(&SD, Layout);

    VMSize = std::max(VMSize, Address + Size);

    if (SD.getSection().isVirtualSection())
      continue;

    SectionDataSize = std::max(SectionDataSize, Address + Size);
    SectionDataFileSize = std::max(SectionDataFileSize, Address + FileSize);
  }

  // The section data is padded to 4 bytes.
  //
  // FIXME: Is this machine dependent?
  unsigned SectionDataPadding = OffsetToAlignment(SectionDataFileSize, 4);
  SectionDataFileSize += SectionDataPadding;

  // Write the prolog, starting with the header and load command...
  WriteHeader(NumLoadCommands, LoadCommandsSize,
              Asm.getSubsectionsViaSymbols());
  WriteSegmentLoadCommand(NumSections, VMSize,
                          SectionDataStart, SectionDataSize);

  // ... and then the section headers.
  uint64_t RelocTableEnd = SectionDataStart + SectionDataFileSize;
  for (MCAssembler::const_iterator it = Asm.begin(),
         ie = Asm.end(); it != ie; ++it) {
    std::vector<MachO::any_relocation_info> &Relocs = Relocations[it];
    unsigned NumRelocs = Relocs.size();
    uint64_t SectionStart = SectionDataStart + getSectionAddress(it);
    WriteSection(Asm, Layout, *it, SectionStart, RelocTableEnd, NumRelocs);
    RelocTableEnd += NumRelocs * sizeof(MachO::any_relocation_info);
  }

  // Write the data-in-code load command, if used.
  uint64_t DataInCodeTableEnd = RelocTableEnd + NumDataRegions * 8;
  if (NumDataRegions) {
    uint64_t DataRegionsOffset = RelocTableEnd;
    uint64_t DataRegionsSize = NumDataRegions * 8;
    WriteLinkeditLoadCommand(MachO::LC_DATA_IN_CODE, DataRegionsOffset,
                             DataRegionsSize);
  }

  // Write the symbol table load command, if used.
  if (NumSymbols) {
    unsigned FirstLocalSymbol = 0;
    unsigned NumLocalSymbols = LocalSymbolData.size();
    unsigned FirstExternalSymbol = FirstLocalSymbol + NumLocalSymbols;
    unsigned NumExternalSymbols = ExternalSymbolData.size();
    unsigned FirstUndefinedSymbol = FirstExternalSymbol + NumExternalSymbols;
    unsigned NumUndefinedSymbols = UndefinedSymbolData.size();
    unsigned NumIndirectSymbols = Asm.indirect_symbol_size();
    unsigned NumSymTabSymbols =
      NumLocalSymbols + NumExternalSymbols + NumUndefinedSymbols;
    uint64_t IndirectSymbolSize = NumIndirectSymbols * 4;
    uint64_t IndirectSymbolOffset = 0;

    // If used, the indirect symbols are written after the section data.
    if (NumIndirectSymbols)
      IndirectSymbolOffset = DataInCodeTableEnd;

    // The symbol table is written after the indirect symbol data.
    uint64_t SymbolTableOffset = DataInCodeTableEnd + IndirectSymbolSize;

    // The string table is written after symbol table.
    uint64_t StringTableOffset =
      SymbolTableOffset + NumSymTabSymbols * (is64Bit() ?
                                              sizeof(MachO::nlist_64) :
                                              sizeof(MachO::nlist));
    WriteSymtabLoadCommand(SymbolTableOffset, NumSymTabSymbols,
                           StringTableOffset, StringTable.size());

    WriteDysymtabLoadCommand(FirstLocalSymbol, NumLocalSymbols,
                             FirstExternalSymbol, NumExternalSymbols,
                             FirstUndefinedSymbol, NumUndefinedSymbols,
                             IndirectSymbolOffset, NumIndirectSymbols);
  }

  // Write the linker options load commands.
  for (unsigned i = 0, e = LinkerOptions.size(); i != e; ++i) {
    WriteLinkerOptionsLoadCommand(LinkerOptions[i]);
  }

  // Write the actual section data.
  for (MCAssembler::const_iterator it = Asm.begin(),
         ie = Asm.end(); it != ie; ++it) {
    Asm.writeSectionData(it, Layout);

    uint64_t Pad = getPaddingSize(it, Layout);
    for (unsigned int i = 0; i < Pad; ++i)
      Write8(0);
  }

  // Write the extra padding.
  WriteZeros(SectionDataPadding);

  // Write the relocation entries.
  for (MCAssembler::const_iterator it = Asm.begin(),
         ie = Asm.end(); it != ie; ++it) {
    // Write the section relocation entries, in reverse order to match 'as'
    // (approximately, the exact algorithm is more complicated than this).
    std::vector<MachO::any_relocation_info> &Relocs = Relocations[it];
    for (unsigned i = 0, e = Relocs.size(); i != e; ++i) {
      Write32(Relocs[e - i - 1].r_word0);
      Write32(Relocs[e - i - 1].r_word1);
    }
  }

  // Write out the data-in-code region payload, if there is one.
  for (MCAssembler::const_data_region_iterator
         it = Asm.data_region_begin(), ie = Asm.data_region_end();
         it != ie; ++it) {
    const DataRegionData *Data = &(*it);
    uint64_t Start =
      getSymbolAddress(&Layout.getAssembler().getSymbolData(*Data->Start),
                       Layout);
    uint64_t End =
      getSymbolAddress(&Layout.getAssembler().getSymbolData(*Data->End),
                       Layout);
    DEBUG(dbgs() << "data in code region-- kind: " << Data->Kind
                 << "  start: " << Start << "(" << Data->Start->getName() << ")"
                 << "  end: " << End << "(" << Data->End->getName() << ")"
                 << "  size: " << End - Start
                 << "\n");
    Write32(Start);
    Write16(End - Start);
    Write16(Data->Kind);
  }

  // Write the symbol table data, if used.
  if (NumSymbols) {
    // Write the indirect symbol entries.
#if ORDER_INDIRECT_SYMBOLS_BY_SECTION
    for (IndirectSymbolSection_set_type::const_iterator
           si(IndirectSymbolSections.begin()), se(IndirectSymbolSections.end());
           si != se; ++si) {
      const IndirectSymbol_list_type& l(IndirectSymbolMap.find(*si)->second);
      for (IndirectSymbol_list_type::const_iterator
           it(l.begin()), ie(l.end()); it != ie; ++it)
#else
    for (MCAssembler::const_indirect_symbol_iterator
           it = Asm.indirect_symbol_begin(),
           ie = Asm.indirect_symbol_end(); it != ie; ++it)
#endif
    {
      // Indirect symbols in the non-lazy symbol pointer section have some
      // special handling.
      const MCSectionMachO &Section =
#if ORDER_INDIRECT_SYMBOLS_BY_SECTION
        static_cast<const MCSectionMachO&>((*si)->getSection());
        const MCSymbol* Sym = *it;
#else
        static_cast<const MCSectionMachO&>(it->SectionData->getSection());
<<<<<<< HEAD
        const MCSymbol* Sym = it->Symbol;
#endif
      if (Section.getType() == MCSectionMachO::S_NON_LAZY_SYMBOL_POINTERS) {
=======
      if (Section.getType() == MachO::S_NON_LAZY_SYMBOL_POINTERS) {
>>>>>>> 31da39e4
        // If this symbol is defined and internal, mark it as such.
        if (Sym->isDefined() &&
            !Asm.getSymbolData(*Sym).isExternal()) {
          uint32_t Flags = MachO::INDIRECT_SYMBOL_LOCAL;
          if (Sym->isAbsolute())
            Flags |= MachO::INDIRECT_SYMBOL_ABS;
          Write32(Flags);
          continue;
        }
      }
      Write32(Asm.getSymbolData(*Sym).getIndex());
#if ORDER_INDIRECT_SYMBOLS_BY_SECTION
      }
#endif
    }

    // FIXME: Check that offsets match computed ones.

    // Write the symbol table entries.
    for (unsigned i = 0, e = LocalSymbolData.size(); i != e; ++i)
      WriteNlist(LocalSymbolData[i], Layout);
    for (unsigned i = 0, e = ExternalSymbolData.size(); i != e; ++i)
      WriteNlist(ExternalSymbolData[i], Layout);
    for (unsigned i = 0, e = UndefinedSymbolData.size(); i != e; ++i)
      WriteNlist(UndefinedSymbolData[i], Layout);

    // Write the string table.
    OS << StringTable.str();
  }
}

MCObjectWriter *llvm::createMachObjectWriter(MCMachObjectTargetWriter *MOTW,
                                             raw_ostream &OS,
                                             bool IsLittleEndian) {
  return new MachObjectWriter(MOTW, OS, IsLittleEndian);
}<|MERGE_RESOLUTION|>--- conflicted
+++ resolved
@@ -503,13 +503,13 @@
     const MCSectionMachO& Section(cast<MCSectionMachO>((*i)->getSection()));
     switch (Section.getType()) {
     default: break;
-    case MCSectionMachO::S_NON_LAZY_SYMBOL_POINTERS: {
+    case MachO::S_NON_LAZY_SYMBOL_POINTERS: {
       for ( ; bi!=be; ++bi)
         Asm.getOrCreateSymbolData(**bi);
       break;
     }
-    case MCSectionMachO::S_LAZY_SYMBOL_POINTERS: // fall-through
-    case MCSectionMachO::S_SYMBOL_STUBS: {
+    case MachO::S_LAZY_SYMBOL_POINTERS: // fall-through
+    case MachO::S_SYMBOL_STUBS: {
       for ( ; bi!=be; ++bi) {
     // Set the symbol type to undefined lazy, but only on construction.
     // FIXME: Do not hardcode.
@@ -976,13 +976,9 @@
         const MCSymbol* Sym = *it;
 #else
         static_cast<const MCSectionMachO&>(it->SectionData->getSection());
-<<<<<<< HEAD
         const MCSymbol* Sym = it->Symbol;
 #endif
-      if (Section.getType() == MCSectionMachO::S_NON_LAZY_SYMBOL_POINTERS) {
-=======
       if (Section.getType() == MachO::S_NON_LAZY_SYMBOL_POINTERS) {
->>>>>>> 31da39e4
         // If this symbol is defined and internal, mark it as such.
         if (Sym->isDefined() &&
             !Asm.getSymbolData(*Sym).isExternal()) {
