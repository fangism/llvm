--- conflicted
+++ resolved
@@ -1242,21 +1242,6 @@
     OS << " Sym:" << F->getSymbol();
     break;
   }
-<<<<<<< HEAD
-  OS << ">";
-}
-
-void MCSectionData::dump() const {
-  raw_ostream &OS = llvm::errs();
-
-  OS << "<MCSectionData";
-  OS << " Alignment:" << getAlignment()
-     << " Fragments:[\n      ";
-  for (const_iterator it = begin(), ie = end(); it != ie; ++it) {
-    if (it != begin()) OS << ",\n      ";
-    it->dump();
-=======
->>>>>>> c2944f66
   }
   OS << ">";
 }
