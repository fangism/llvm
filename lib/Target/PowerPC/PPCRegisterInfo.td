//===-- PPCRegisterInfo.td - The PowerPC Register File -----*- tablegen -*-===//
//
//                     The LLVM Compiler Infrastructure
//
// This file is distributed under the University of Illinois Open Source
// License. See LICENSE.TXT for details.
//
//===----------------------------------------------------------------------===//
//
//
//===----------------------------------------------------------------------===//

let Namespace = "PPC" in {
def sub_lt : SubRegIndex;
def sub_gt : SubRegIndex;
def sub_eq : SubRegIndex;
def sub_un : SubRegIndex;
def sub_32 : SubRegIndex;
}


class PPCReg<string n> : Register<n> {
  let Namespace = "PPC";
}

// We identify all our registers with a 5-bit ID, for consistency's sake.

// GPR - One of the 32 32-bit general-purpose registers
class GPR<bits<5> num, string n> : PPCReg<n> {
  let HWEncoding{4-0} = num;
}

// GP8 - One of the 32 64-bit general-purpose registers
class GP8<GPR SubReg, string n> : PPCReg<n> {
  let HWEncoding = SubReg.HWEncoding;
  let SubRegs = [SubReg];
  let SubRegIndices = [sub_32];
}

// SPR - One of the 32-bit special-purpose registers
class SPR<bits<10> num, string n> : PPCReg<n> {
  let HWEncoding{9-0} = num;
}

// FPR - One of the 32 64-bit floating-point registers
class FPR<bits<5> num, string n> : PPCReg<n> {
  let HWEncoding{4-0} = num;
}

// VR - One of the 32 128-bit vector registers
class VR<bits<5> num, string n> : PPCReg<n> {
  let HWEncoding{4-0} = num;
}

// CR - One of the 8 4-bit condition registers
class CR<bits<3> num, string n, list<Register> subregs> : PPCReg<n> {
  let HWEncoding{2-0} = num;
  let SubRegs = subregs;
}

// CRBIT - One of the 32 1-bit condition register fields
class CRBIT<bits<5> num, string n> : PPCReg<n> {
  let HWEncoding{4-0} = num;
}

// General-purpose registers
foreach Index = 0-31 in {
  def R#Index : GPR<Index, "r"#Index>, DwarfRegNum<[-2, Index]>;
}

// 64-bit General-purpose registers
foreach Index = 0-31 in {
  def X#Index : GP8<!cast<GPR>("R"#Index), "r"#Index>,
                    DwarfRegNum<[Index, -2]>;
}

// Floating-point registers
foreach Index = 0-31 in {
  def F#Index : FPR<Index, "f"#Index>,
                DwarfRegNum<[!add(Index, 32), !add(Index, 32)]>;
}

// Vector registers
foreach Index = 0-31 in {
  def V#Index : VR<Index, "v"#Index>,
                DwarfRegNum<[!add(Index, 77), !add(Index, 77)]>;
}

// The reprsentation of r0 when treated as the constant 0.
def ZERO  : GPR<0, "0">;
<<<<<<< HEAD
def ZERO8 : GP8<ZERO, "r0">;
=======
def ZERO8 : GP8<ZERO, "0">;
>>>>>>> 61733090

// Representations of the frame pointer used by ISD::FRAMEADDR.
def FP   : GPR<0 /* arbitrary */, "**FRAME POINTER**">;
def FP8  : GP8<FP, "**FRAME POINTER**">;

// Condition register bits
def CR0LT : CRBIT< 0, "0">;
def CR0GT : CRBIT< 1, "1">;
def CR0EQ : CRBIT< 2, "2">;
def CR0UN : CRBIT< 3, "3">;
def CR1LT : CRBIT< 4, "4">;
def CR1GT : CRBIT< 5, "5">;
def CR1EQ : CRBIT< 6, "6">;
def CR1UN : CRBIT< 7, "7">;
def CR2LT : CRBIT< 8, "8">;
def CR2GT : CRBIT< 9, "9">;
def CR2EQ : CRBIT<10, "10">;
def CR2UN : CRBIT<11, "11">;
def CR3LT : CRBIT<12, "12">;
def CR3GT : CRBIT<13, "13">;
def CR3EQ : CRBIT<14, "14">;
def CR3UN : CRBIT<15, "15">;
def CR4LT : CRBIT<16, "16">;
def CR4GT : CRBIT<17, "17">;
def CR4EQ : CRBIT<18, "18">;
def CR4UN : CRBIT<19, "19">;
def CR5LT : CRBIT<20, "20">;
def CR5GT : CRBIT<21, "21">;
def CR5EQ : CRBIT<22, "22">;
def CR5UN : CRBIT<23, "23">;
def CR6LT : CRBIT<24, "24">;
def CR6GT : CRBIT<25, "25">;
def CR6EQ : CRBIT<26, "26">;
def CR6UN : CRBIT<27, "27">;
def CR7LT : CRBIT<28, "28">;
def CR7GT : CRBIT<29, "29">;
def CR7EQ : CRBIT<30, "30">;
def CR7UN : CRBIT<31, "31">;

// Condition registers
let SubRegIndices = [sub_lt, sub_gt, sub_eq, sub_un] in {
def CR0 : CR<0, "cr0", [CR0LT, CR0GT, CR0EQ, CR0UN]>, DwarfRegNum<[68, 68]>;
def CR1 : CR<1, "cr1", [CR1LT, CR1GT, CR1EQ, CR1UN]>, DwarfRegNum<[69, 69]>;
def CR2 : CR<2, "cr2", [CR2LT, CR2GT, CR2EQ, CR2UN]>, DwarfRegNum<[70, 70]>;
def CR3 : CR<3, "cr3", [CR3LT, CR3GT, CR3EQ, CR3UN]>, DwarfRegNum<[71, 71]>;
def CR4 : CR<4, "cr4", [CR4LT, CR4GT, CR4EQ, CR4UN]>, DwarfRegNum<[72, 72]>;
def CR5 : CR<5, "cr5", [CR5LT, CR5GT, CR5EQ, CR5UN]>, DwarfRegNum<[73, 73]>;
def CR6 : CR<6, "cr6", [CR6LT, CR6GT, CR6EQ, CR6UN]>, DwarfRegNum<[74, 74]>;
def CR7 : CR<7, "cr7", [CR7LT, CR7GT, CR7EQ, CR7UN]>, DwarfRegNum<[75, 75]>;
}

// Link register
def LR  : SPR<8, "lr">, DwarfRegNum<[-2, 65]>;
//let Aliases = [LR] in
def LR8 : SPR<8, "lr">, DwarfRegNum<[65, -2]>;

// Count register
def CTR  : SPR<9, "ctr">, DwarfRegNum<[-2, 66]>;
def CTR8 : SPR<9, "ctr">, DwarfRegNum<[66, -2]>;

// VRsave register
def VRSAVE: SPR<256, "VRsave">, DwarfRegNum<[109]>;

// Carry bit.  In the architecture this is really bit 0 of the XER register
// (which really is SPR register 1);  this is the only bit interesting to a
// compiler.
def CARRY: SPR<1, "ca">;

// FP rounding mode:  bits 30 and 31 of the FP status and control register
// This is not allocated as a normal register; it appears only in
// Uses and Defs.  The ABI says it needs to be preserved by a function,
// but this is not achieved by saving and restoring it as with
// most registers, it has to be done in code; to make this work all the
// return and call instructions are described as Uses of RM, so instructions
// that do nothing but change RM will not get deleted.
// Also, in the architecture it is not really a SPR; 512 is arbitrary.
def RM: SPR<512, "**ROUNDING MODE**">;

/// Register classes
// Allocate volatiles first
// then nonvolatiles in reverse order since stmw/lmw save from rN to r31
def GPRC : RegisterClass<"PPC", [i32], 32, (add (sequence "R%u", 2, 12),
                                                (sequence "R%u", 30, 13),
                                                R31, R0, R1, FP)>;

def G8RC : RegisterClass<"PPC", [i64], 64, (add (sequence "X%u", 2, 12),
                                                (sequence "X%u", 30, 14),
                                                X31, X13, X0, X1, FP8)>;

// For some instructions r0 is special (representing the value 0 instead of
// the value in the r0 register), and we use these register subclasses to
// prevent r0 from being allocated for use by those instructions.
def GPRC_NOR0 : RegisterClass<"PPC", [i32], 32, (add (sub GPRC, R0), ZERO)>;
def G8RC_NOX0 : RegisterClass<"PPC", [i64], 64, (add (sub G8RC, X0), ZERO8)>;

// Allocate volatiles first, then non-volatiles in reverse order. With the SVR4
// ABI the size of the Floating-point register save area is determined by the
// allocated non-volatile register with the lowest register number, as FP
// register N is spilled to offset 8 * (32 - N) below the back chain word of the
// previous stack frame. By allocating non-volatiles in reverse order we make
// sure that the Floating-point register save area is always as small as
// possible because there aren't any unused spill slots.
def F8RC : RegisterClass<"PPC", [f64], 64, (add (sequence "F%u", 0, 13),
                                                (sequence "F%u", 31, 14))>;
def F4RC : RegisterClass<"PPC", [f32], 32, (add F8RC)>;

def VRRC : RegisterClass<"PPC", [v16i8,v8i16,v4i32,v4f32], 128,
                         (add V2, V3, V4, V5, V0, V1, V6, V7, V8, V9, V10, V11,
                             V12, V13, V14, V15, V16, V17, V18, V19, V31, V30,
                             V29, V28, V27, V26, V25, V24, V23, V22, V21, V20)>;

def CRBITRC : RegisterClass<"PPC", [i32], 32,
  (add CR0LT, CR0GT, CR0EQ, CR0UN,
       CR1LT, CR1GT, CR1EQ, CR1UN,
       CR2LT, CR2GT, CR2EQ, CR2UN,
       CR3LT, CR3GT, CR3EQ, CR3UN,
       CR4LT, CR4GT, CR4EQ, CR4UN,
       CR5LT, CR5GT, CR5EQ, CR5UN,
       CR6LT, CR6GT, CR6EQ, CR6UN,
       CR7LT, CR7GT, CR7EQ, CR7UN)>
{
  let CopyCost = -1;
}

def CRRC : RegisterClass<"PPC", [i32], 32, (add CR0, CR1, CR5, CR6,
                                                CR7, CR2, CR3, CR4)>;

// The CTR registers are not allocatable because they're used by the
// decrement-and-branch instructions, and thus need to stay live across
// multiple basic blocks.
def CTRRC : RegisterClass<"PPC", [i32], 32, (add CTR)> {
  let isAllocatable = 0;
}
def CTRRC8 : RegisterClass<"PPC", [i64], 64, (add CTR8)> {
  let isAllocatable = 0;
}

def VRSAVERC : RegisterClass<"PPC", [i32], 32, (add VRSAVE)>;
def CARRYRC : RegisterClass<"PPC", [i32], 32, (add CARRY)> {
  let CopyCost = -1;
}<|MERGE_RESOLUTION|>--- conflicted
+++ resolved
@@ -88,11 +88,7 @@
 
 // The reprsentation of r0 when treated as the constant 0.
 def ZERO  : GPR<0, "0">;
-<<<<<<< HEAD
-def ZERO8 : GP8<ZERO, "r0">;
-=======
 def ZERO8 : GP8<ZERO, "0">;
->>>>>>> 61733090
 
 // Representations of the frame pointer used by ISD::FRAMEADDR.
 def FP   : GPR<0 /* arbitrary */, "**FRAME POINTER**">;
