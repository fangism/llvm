//===-- PPCMCAsmInfo.h - PPC asm properties --------------------*- C++ -*--===//
//
//                     The LLVM Compiler Infrastructure
//
// This file is distributed under the University of Illinois Open Source
// License. See LICENSE.TXT for details.
//
//===----------------------------------------------------------------------===//
//
// This file contains the declaration of the MCAsmInfoDarwin class.
//
//===----------------------------------------------------------------------===//

#ifndef PPCTARGETASMINFO_H
#define PPCTARGETASMINFO_H

#include "llvm/MC/MCAsmInfoDarwin.h"
#include "llvm/MC/MCAsmInfoELF.h"

namespace llvm {
class Triple;

  class PPCMCAsmInfoDarwin : public MCAsmInfoDarwin {
    virtual void anchor();
  public:
<<<<<<< HEAD
=======
    /// This version of the constructor is here to maintain ABI compatibility
    /// with LLVM 3.4.0.
    explicit PPCMCAsmInfoDarwin(bool is64Bit);
>>>>>>> d5a280da
    explicit PPCMCAsmInfoDarwin(bool is64Bit, const Triple&);
  };

  class PPCLinuxMCAsmInfo : public MCAsmInfoELF {
    virtual void anchor();
  public:
    explicit PPCLinuxMCAsmInfo(bool is64Bit);
  };

} // namespace llvm

#endif<|MERGE_RESOLUTION|>--- conflicted
+++ resolved
@@ -23,12 +23,9 @@
   class PPCMCAsmInfoDarwin : public MCAsmInfoDarwin {
     virtual void anchor();
   public:
-<<<<<<< HEAD
-=======
     /// This version of the constructor is here to maintain ABI compatibility
     /// with LLVM 3.4.0.
     explicit PPCMCAsmInfoDarwin(bool is64Bit);
->>>>>>> d5a280da
     explicit PPCMCAsmInfoDarwin(bool is64Bit, const Triple&);
   };
 
