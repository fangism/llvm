--- conflicted
+++ resolved
@@ -197,17 +197,10 @@
 
 } // end anonymous namespace
 
-<<<<<<< HEAD
-
-
-
-MCAsmBackend *llvm::createPPCAsmBackend(const Target &T, StringRef TT, StringRef CPU) {
-  STACKTRACE_VERBOSE;
-=======
 MCAsmBackend *llvm::createPPCAsmBackend(const Target &T,
                                         const MCRegisterInfo &MRI,
                                         StringRef TT, StringRef CPU) {
->>>>>>> 54cf1413
+  STACKTRACE_VERBOSE;
   if (Triple(TT).isOSDarwin())
     return new DarwinPPCAsmBackend(T);
 
