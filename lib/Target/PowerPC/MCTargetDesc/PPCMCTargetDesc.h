//===-- PPCMCTargetDesc.h - PowerPC Target Descriptions ---------*- C++ -*-===//
//
//                     The LLVM Compiler Infrastructure
//
// This file is distributed under the University of Illinois Open Source
// License. See LICENSE.TXT for details.
//
//===----------------------------------------------------------------------===//
//
// This file provides PowerPC specific target descriptions.
//
//===----------------------------------------------------------------------===//

#ifndef PPCMCTARGETDESC_H
#define PPCMCTARGETDESC_H

// GCC #defines PPC on Linux but we use it as our namespace name
#undef PPC

#include "llvm/Support/DataTypes.h"

namespace llvm {
class MCAsmBackend;
class MCCodeEmitter;
class MCContext;
class MCInstrInfo;
class MCObjectWriter;
class MCRegisterInfo;
class MCSubtargetInfo;
class Target;
class StringRef;
class raw_ostream;

extern Target ThePPC32Target;
extern Target ThePPC64Target;
extern Target ThePPC64LETarget;
  
MCCodeEmitter *createPPCMCCodeEmitter(const MCInstrInfo &MCII,
                                      const MCRegisterInfo &MRI,
                                      const MCSubtargetInfo &STI,
                                      MCContext &Ctx);

MCAsmBackend *createPPCAsmBackend(const Target &T, StringRef TT, StringRef CPU);

/// createPPCELFObjectWriter - Construct an PPC ELF object writer.
MCObjectWriter *createPPCELFObjectWriter(raw_ostream &OS,
                                         bool Is64Bit,
                                         uint8_t OSABI);
/// createPPCELFObjectWriter - Construct a PPC Mach-O object writer.
<<<<<<< HEAD
MCObjectWriter *createPPCMachObjectWriter(raw_ostream &OS,
                                          bool Is64Bit,
=======
MCObjectWriter *createPPCMachObjectWriter(raw_ostream &OS, bool Is64Bit,
>>>>>>> d4f9d05f
                                          uint32_t CPUType,
                                          uint32_t CPUSubtype);
} // End llvm namespace

// Generated files will use "namespace PPC". To avoid symbol clash,
// undefine PPC here. PPC may be predefined on some hosts.
#undef PPC

// Defines symbolic names for PowerPC registers.  This defines a mapping from
// register name to register number.
//
#define GET_REGINFO_ENUM
#include "PPCGenRegisterInfo.inc"

// Defines symbolic names for the PowerPC instructions.
//
#define GET_INSTRINFO_ENUM
#include "PPCGenInstrInfo.inc"

#define GET_SUBTARGETINFO_ENUM
#include "PPCGenSubtargetInfo.inc"

#endif<|MERGE_RESOLUTION|>--- conflicted
+++ resolved
@@ -47,12 +47,7 @@
                                          bool Is64Bit,
                                          uint8_t OSABI);
 /// createPPCELFObjectWriter - Construct a PPC Mach-O object writer.
-<<<<<<< HEAD
-MCObjectWriter *createPPCMachObjectWriter(raw_ostream &OS,
-                                          bool Is64Bit,
-=======
 MCObjectWriter *createPPCMachObjectWriter(raw_ostream &OS, bool Is64Bit,
->>>>>>> d4f9d05f
                                           uint32_t CPUType,
                                           uint32_t CPUSubtype);
 } // End llvm namespace
