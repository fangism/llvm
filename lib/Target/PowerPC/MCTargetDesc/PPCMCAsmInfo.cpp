--- conflicted
+++ resolved
@@ -18,13 +18,9 @@
 
 void PPCMCAsmInfoDarwin::anchor() { }
 
-<<<<<<< HEAD
-PPCMCAsmInfoDarwin::PPCMCAsmInfoDarwin(bool is64Bit, const Triple& T) {
-=======
 /// This version of the constructor is here to maintain ABI compatibility with
 /// LLVM 3.4.0
 PPCMCAsmInfoDarwin::PPCMCAsmInfoDarwin(bool is64Bit) {
->>>>>>> d5a280da
   if (is64Bit) {
     PointerSize = CalleeSaveStackSlotSize = 8;
   }
@@ -39,11 +35,7 @@
   AssemblerDialect = 1;           // New-Style mnemonics.
   SupportsDebugInformation= true; // Debug information.
 
-  // old assembler lacks some directives
-  // FIXME: this should really be a check on the assembler characteristics
-  // rather than OS version
-  if (T.isMacOSX() && T.isMacOSXVersionLT(10, 6))
-    HasWeakDefCanBeHiddenDirective = false;
+  // for darwin, call the other constructor with Triple argument, below
 }
 
 PPCMCAsmInfoDarwin::PPCMCAsmInfoDarwin(bool is64Bit, const Triple& T) {
