--- conflicted
+++ resolved
@@ -2600,14 +2600,7 @@
 
   SmallVector<SDValue, 8> MemOps;
   unsigned nAltivecParamsAtEnd = 0;
-<<<<<<< HEAD
-  // FIXME: FuncArg and Ins[ArgNo] must reference the same argument.
-  // When passing anonymous aggregates, this is currently not true.
-  // See LowerFormalArguments_64SVR4 for a fix.
-  // see: http://llvm.org/bugs/show_bug.cgi?id=14779
   // for Darwin, reported as: http://llvm.org/bugs/show_bug.cgi?id=15821
-=======
->>>>>>> c496875f
   Function::const_arg_iterator FuncArg = MF.getFunction()->arg_begin();
   unsigned CurArgIdx = 0;
   for (unsigned ArgNo = 0, e = Ins.size(); ArgNo != e; ++ArgNo) {
