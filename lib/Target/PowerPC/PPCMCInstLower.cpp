//===-- PPCMCInstLower.cpp - Convert PPC MachineInstr to an MCInst --------===//
//
//                     The LLVM Compiler Infrastructure
//
// This file is distributed under the University of Illinois Open Source
// License. See LICENSE.TXT for details.
//
//===----------------------------------------------------------------------===//
//
// This file contains code to lower PPC MachineInstrs to their corresponding
// MCInst records.
//
//===----------------------------------------------------------------------===//

#include "PPC.h"
#include "MCTargetDesc/PPCMCExpr.h"
#include "llvm/ADT/SmallString.h"
#include "llvm/ADT/Twine.h"
#include "llvm/CodeGen/AsmPrinter.h"
#include "llvm/CodeGen/MachineFunction.h"
#include "llvm/CodeGen/MachineModuleInfoImpls.h"
#include "llvm/IR/DataLayout.h"
#include "llvm/IR/GlobalValue.h"
#include "llvm/IR/Mangler.h"
#include "llvm/MC/MCAsmInfo.h"
#include "llvm/MC/MCExpr.h"
#include "llvm/MC/MCInst.h"
<<<<<<< HEAD
#include "llvm/Target/Mangler.h"

#define	ENABLE_STACKTRACE		0
#include "llvm/Support/stacktrace.h"
#include "llvm/Support/raw_ostream.h"
=======
#include "llvm/Target/TargetMachine.h"
>>>>>>> 80f3b5af
using namespace llvm;

static MachineModuleInfoMachO &getMachOMMI(AsmPrinter &AP) {
  return AP.MMI->getObjFileInfo<MachineModuleInfoMachO>();
}


static MCSymbol *GetSymbolFromOperand(const MachineOperand &MO, AsmPrinter &AP){
<<<<<<< HEAD
  STACKTRACE_VERBOSE;
=======
  const DataLayout *DL = AP.TM.getDataLayout();
>>>>>>> 80f3b5af
  MCContext &Ctx = AP.OutContext;

  SmallString<128> Name;
  StringRef Suffix;
  if (MO.getTargetFlags() == PPCII::MO_DARWIN_STUB)
    Suffix = "$stub";
  else if (MO.getTargetFlags() & PPCII::MO_NLP_FLAG)
    Suffix = "$non_lazy_ptr";

  if (!Suffix.empty())
    Name += DL->getPrivateGlobalPrefix();

  unsigned PrefixLen = Name.size();

  if (!MO.isGlobal()) {
    STACKTRACE_INDENT_PRINT("!MO.isGlobal()" << endl);
    assert(MO.isSymbol() && "Isn't a symbol reference");
    AP.Mang->getNameWithPrefix(Name, MO.getSymbolName());
  } else {
    STACKTRACE_INDENT_PRINT("MO.isGlobal()" << endl);
    const GlobalValue *GV = MO.getGlobal();
    AP.Mang->getNameWithPrefix(Name, GV);
  }
  STACKTRACE_INDENT_PRINT("base Name: " << Name << endl);

  unsigned OrigLen = Name.size() - PrefixLen;

  Name += Suffix;
  MCSymbol *Sym = Ctx.GetOrCreateSymbol(Name.str());
  StringRef OrigName = StringRef(Name).substr(PrefixLen, OrigLen);

  // If the target flags on the operand changes the name of the symbol, do that
  // before we return the symbol.
  if (MO.getTargetFlags() == PPCII::MO_DARWIN_STUB) {
    STACKTRACE_INDENT_PRINT("is PPCII::MO_DARWIN_STUB" << endl);
    MachineModuleInfoImpl::StubValueTy &StubSym =
      getMachOMMI(AP).getFnStubEntry(Sym);
    if (StubSym.getPointer())
      return Sym;
    
    if (MO.isGlobal()) {
      StubSym =
      MachineModuleInfoImpl::
      StubValueTy(AP.getSymbol(MO.getGlobal()),
                  !MO.getGlobal()->hasInternalLinkage());
    } else {
      StubSym =
      MachineModuleInfoImpl::
      StubValueTy(Ctx.GetOrCreateSymbol(OrigName), false);
    }
    return Sym;
  }

  // If the symbol reference is actually to a non_lazy_ptr, not to the symbol,
  // then add the suffix.
  if (MO.getTargetFlags() & PPCII::MO_NLP_FLAG) {
    MachineModuleInfoMachO &MachO = getMachOMMI(AP);
    
    MachineModuleInfoImpl::StubValueTy &StubSym =
      (MO.getTargetFlags() & PPCII::MO_NLP_HIDDEN_FLAG) ? 
         MachO.getHiddenGVStubEntry(Sym) : MachO.getGVStubEntry(Sym);
    
    if (StubSym.getPointer() == 0) {
      assert(MO.isGlobal() && "Extern symbol not handled yet");
      StubSym = MachineModuleInfoImpl::
                   StubValueTy(AP.getSymbol(MO.getGlobal()),
                               !MO.getGlobal()->hasInternalLinkage());
    }
    return Sym;
  }
  
  return Sym;
}

static MCOperand GetSymbolRef(const MachineOperand &MO, const MCSymbol *Symbol,
                              AsmPrinter &Printer, bool isDarwin) {
  MCContext &Ctx = Printer.OutContext;
  MCSymbolRefExpr::VariantKind RefKind = MCSymbolRefExpr::VK_None;

  unsigned access = MO.getTargetFlags() & PPCII::MO_ACCESS_MASK;

  switch (access) {
    case PPCII::MO_TPREL_LO:
      RefKind = MCSymbolRefExpr::VK_PPC_TPREL_LO;
      break;
    case PPCII::MO_TPREL_HA:
      RefKind = MCSymbolRefExpr::VK_PPC_TPREL_HA;
      break;
    case PPCII::MO_DTPREL_LO:
      RefKind = MCSymbolRefExpr::VK_PPC_DTPREL_LO;
      break;
    case PPCII::MO_TLSLD_LO:
      RefKind = MCSymbolRefExpr::VK_PPC_GOT_TLSLD_LO;
      break;
    case PPCII::MO_TOC_LO:
      RefKind = MCSymbolRefExpr::VK_PPC_TOC_LO;
      break;
    case PPCII::MO_TLS:
      RefKind = MCSymbolRefExpr::VK_PPC_TLS;
      break;
  }

  const MCExpr *Expr = MCSymbolRefExpr::Create(Symbol, RefKind, Ctx);

  if (!MO.isJTI() && MO.getOffset())
    Expr = MCBinaryExpr::CreateAdd(Expr,
                                   MCConstantExpr::Create(MO.getOffset(), Ctx),
                                   Ctx);

  // Subtract off the PIC base if required.
  if (MO.getTargetFlags() & PPCII::MO_PIC_FLAG) {
    const MachineFunction *MF = MO.getParent()->getParent()->getParent();
    
    const MCExpr *PB = MCSymbolRefExpr::Create(MF->getPICBaseSymbol(), Ctx);
    Expr = MCBinaryExpr::CreateSub(Expr, PB, Ctx);
  }

  // Add ha16() / lo16() markers if required.
  switch (access) {
    case PPCII::MO_LO:
      Expr = PPCMCExpr::CreateLo(Expr, isDarwin, Ctx);
      break;
    case PPCII::MO_HA:
      Expr = PPCMCExpr::CreateHa(Expr, isDarwin, Ctx);
      break;
  }

  return MCOperand::CreateExpr(Expr);
}

void llvm::LowerPPCMachineInstrToMCInst(const MachineInstr *MI, MCInst &OutMI,
                                        AsmPrinter &AP, bool isDarwin) {
  OutMI.setOpcode(MI->getOpcode());
  
  for (unsigned i = 0, e = MI->getNumOperands(); i != e; ++i) {
    const MachineOperand &MO = MI->getOperand(i);
    
    MCOperand MCOp;
    switch (MO.getType()) {
    default:
      MI->dump();
      llvm_unreachable("unknown operand type");
    case MachineOperand::MO_Register:
      assert(!MO.getSubReg() && "Subregs should be eliminated!");
      MCOp = MCOperand::CreateReg(MO.getReg());
      break;
    case MachineOperand::MO_Immediate:
      MCOp = MCOperand::CreateImm(MO.getImm());
      break;
    case MachineOperand::MO_MachineBasicBlock:
      MCOp = MCOperand::CreateExpr(MCSymbolRefExpr::Create(
                                      MO.getMBB()->getSymbol(), AP.OutContext));
      break;
    case MachineOperand::MO_GlobalAddress:
    case MachineOperand::MO_ExternalSymbol:
      MCOp = GetSymbolRef(MO, GetSymbolFromOperand(MO, AP), AP, isDarwin);
      break;
    case MachineOperand::MO_JumpTableIndex:
      MCOp = GetSymbolRef(MO, AP.GetJTISymbol(MO.getIndex()), AP, isDarwin);
      break;
    case MachineOperand::MO_ConstantPoolIndex:
      MCOp = GetSymbolRef(MO, AP.GetCPISymbol(MO.getIndex()), AP, isDarwin);
      break;
    case MachineOperand::MO_BlockAddress:
      MCOp = GetSymbolRef(MO,AP.GetBlockAddressSymbol(MO.getBlockAddress()),AP,
                          isDarwin);
      break;
    case MachineOperand::MO_RegisterMask:
      continue;
    }
    
    OutMI.addOperand(MCOp);
  }
}<|MERGE_RESOLUTION|>--- conflicted
+++ resolved
@@ -25,15 +25,12 @@
 #include "llvm/MC/MCAsmInfo.h"
 #include "llvm/MC/MCExpr.h"
 #include "llvm/MC/MCInst.h"
-<<<<<<< HEAD
-#include "llvm/Target/Mangler.h"
+#include "llvm/Target/TargetMachine.h"
 
 #define	ENABLE_STACKTRACE		0
 #include "llvm/Support/stacktrace.h"
 #include "llvm/Support/raw_ostream.h"
-=======
-#include "llvm/Target/TargetMachine.h"
->>>>>>> 80f3b5af
+
 using namespace llvm;
 
 static MachineModuleInfoMachO &getMachOMMI(AsmPrinter &AP) {
@@ -42,11 +39,8 @@
 
 
 static MCSymbol *GetSymbolFromOperand(const MachineOperand &MO, AsmPrinter &AP){
-<<<<<<< HEAD
   STACKTRACE_VERBOSE;
-=======
   const DataLayout *DL = AP.TM.getDataLayout();
->>>>>>> 80f3b5af
   MCContext &Ctx = AP.OutContext;
 
   SmallString<128> Name;
