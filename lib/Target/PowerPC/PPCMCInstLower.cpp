--- conflicted
+++ resolved
@@ -80,12 +80,8 @@
 
   // If the target flags on the operand changes the name of the symbol, do that
   // before we return the symbol.
-<<<<<<< HEAD
-  if (MO.getTargetFlags() == PPCII::MO_DARWIN_STUB) {
+  if (MO.getTargetFlags() == PPCII::MO_PLT_OR_STUB && isDarwin) {
     STACKTRACE_INDENT_PRINT("is PPCII::MO_DARWIN_STUB" << endl);
-=======
-  if (MO.getTargetFlags() == PPCII::MO_PLT_OR_STUB && isDarwin) {
->>>>>>> 7ed655da
     MachineModuleInfoImpl::StubValueTy &StubSym =
       getMachOMMI(AP).getFnStubEntry(Sym);
     if (StubSym.getPointer())
