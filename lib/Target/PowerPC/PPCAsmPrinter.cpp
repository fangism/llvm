//===-- PPCAsmPrinter.cpp - Print machine instrs to PowerPC assembly ------===//
//
//                     The LLVM Compiler Infrastructure
//
// This file is distributed under the University of Illinois Open Source
// License. See LICENSE.TXT for details.
//
//===----------------------------------------------------------------------===//
//
// This file contains a printer that converts from our internal representation
// of machine-dependent LLVM code to PowerPC assembly language. This printer is
// the output mechanism used by `llc'.
//
// Documentation at http://developer.apple.com/documentation/DeveloperTools/
// Reference/Assembler/ASMIntroduction/chapter_1_section_1.html
//
//===----------------------------------------------------------------------===//

#define DEBUG_TYPE "asmprinter"
#include "PPC.h"
#include "InstPrinter/PPCInstPrinter.h"
#include "MCTargetDesc/PPCPredicates.h"
#include "PPCSubtarget.h"
#include "PPCTargetMachine.h"
#include "llvm/ADT/MapVector.h"
#include "llvm/ADT/SmallString.h"
#include "llvm/ADT/StringExtras.h"
#include "llvm/Assembly/Writer.h"
#include "llvm/CodeGen/AsmPrinter.h"
#include "llvm/CodeGen/MachineFunctionPass.h"
#include "llvm/CodeGen/MachineInstr.h"
#include "llvm/CodeGen/MachineInstrBuilder.h"
#include "llvm/CodeGen/MachineModuleInfoImpls.h"
#include "llvm/CodeGen/TargetLoweringObjectFileImpl.h"
#include "llvm/DebugInfo.h"
#include "llvm/IR/Constants.h"
#include "llvm/IR/DerivedTypes.h"
#include "llvm/IR/Module.h"
#include "llvm/MC/MCAsmInfo.h"
#include "llvm/MC/MCContext.h"
#include "llvm/MC/MCExpr.h"
#include "llvm/MC/MCInst.h"
#include "llvm/MC/MCInstBuilder.h"
#include "llvm/MC/MCSectionELF.h"
#include "llvm/MC/MCSectionMachO.h"
#include "llvm/MC/MCStreamer.h"
#include "llvm/MC/MCSymbol.h"
#include "llvm/Support/CommandLine.h"
#include "llvm/Support/Debug.h"
#include "llvm/Support/ELF.h"
#include "llvm/Support/ErrorHandling.h"
#include "llvm/Support/MathExtras.h"
#include "llvm/Support/TargetRegistry.h"
#include "llvm/Support/raw_ostream.h"
#include "llvm/Target/Mangler.h"
#include "llvm/Target/TargetInstrInfo.h"
#include "llvm/Target/TargetOptions.h"
#include "llvm/Target/TargetRegisterInfo.h"

#define	ENABLE_STACKTRACE			0
#include "llvm/Support/stacktrace.h"

using namespace llvm;

namespace {
  class PPCAsmPrinter : public AsmPrinter {
  protected:
    MapVector<MCSymbol*, MCSymbol*> TOC;
    const PPCSubtarget &Subtarget;
    uint64_t TOCLabelID;
  public:
    explicit PPCAsmPrinter(TargetMachine &TM, MCStreamer &Streamer)
      : AsmPrinter(TM, Streamer),
        Subtarget(TM.getSubtarget<PPCSubtarget>()), TOCLabelID(0) {}

    virtual const char *getPassName() const {
      return "PowerPC Assembly Printer";
    }

    MCSymbol *lookUpOrCreateTOCEntry(MCSymbol *Sym);

    virtual void EmitInstruction(const MachineInstr *MI);

    void printOperand(const MachineInstr *MI, unsigned OpNo, raw_ostream &O);

    bool PrintAsmOperand(const MachineInstr *MI, unsigned OpNo,
                         unsigned AsmVariant, const char *ExtraCode,
                         raw_ostream &O);
    bool PrintAsmMemoryOperand(const MachineInstr *MI, unsigned OpNo,
                               unsigned AsmVariant, const char *ExtraCode,
                               raw_ostream &O);

    MachineLocation getDebugValueLocation(const MachineInstr *MI) const {
      MachineLocation Location;
      assert(MI->getNumOperands() == 4 && "Invalid no. of machine operands!");
      // Frame address.  Currently handles register +- offset only.
      if (MI->getOperand(0).isReg() && MI->getOperand(2).isImm())
        Location.set(MI->getOperand(0).getReg(), MI->getOperand(2).getImm());
      else {
        DEBUG(dbgs() << "DBG_VALUE instruction ignored! " << *MI << "\n");
      }
      return Location;
    }
  };

  /// PPCLinuxAsmPrinter - PowerPC assembly printer, customized for Linux
  class PPCLinuxAsmPrinter : public PPCAsmPrinter {
  public:
    explicit PPCLinuxAsmPrinter(TargetMachine &TM, MCStreamer &Streamer)
      : PPCAsmPrinter(TM, Streamer) {}

    virtual const char *getPassName() const {
      return "Linux PPC Assembly Printer";
    }

    bool doFinalization(Module &M);

    virtual void EmitFunctionEntryLabel();

    void EmitFunctionBodyEnd();
  };

  /// PPCDarwinAsmPrinter - PowerPC assembly printer, customized for Darwin/Mac
  /// OS X
  class PPCDarwinAsmPrinter : public PPCAsmPrinter {
  public:
    explicit PPCDarwinAsmPrinter(TargetMachine &TM, MCStreamer &Streamer)
      : PPCAsmPrinter(TM, Streamer) {}

    virtual const char *getPassName() const {
      return "Darwin PPC Assembly Printer";
    }

    bool doFinalization(Module &M);
    void EmitStartOfAsmFile(Module &M);

    void EmitFunctionStubs(const MachineModuleInfoMachO::SymbolListTy &Stubs);
  };
} // end of anonymous namespace

/// stripRegisterPrefix - This method strips the character prefix from a
/// register name so that only the number is left.  Used by for linux asm.
static const char *stripRegisterPrefix(const char *RegName) {
  switch (RegName[0]) {
    case 'r':
    case 'f':
    case 'v': return RegName + 1;
    case 'c': if (RegName[1] == 'r') return RegName + 2;
  }
  
  return RegName;
}

void PPCAsmPrinter::printOperand(const MachineInstr *MI, unsigned OpNo,
                                 raw_ostream &O) {
  const MachineOperand &MO = MI->getOperand(OpNo);
  
  switch (MO.getType()) {
  case MachineOperand::MO_Register: {
    const char *RegName = PPCInstPrinter::getRegisterName(MO.getReg());
    // Linux assembler (Others?) does not take register mnemonics.
    // FIXME - What about special registers used in mfspr/mtspr?
    if (!Subtarget.isDarwin()) RegName = stripRegisterPrefix(RegName);
    O << RegName;
    return;
  }
  case MachineOperand::MO_Immediate:
    O << MO.getImm();
    return;

  case MachineOperand::MO_MachineBasicBlock:
    O << *MO.getMBB()->getSymbol();
    return;
  case MachineOperand::MO_JumpTableIndex:
    O << MAI->getPrivateGlobalPrefix() << "JTI" << getFunctionNumber()
      << '_' << MO.getIndex();
    // FIXME: PIC relocation model
    return;
  case MachineOperand::MO_ConstantPoolIndex:
    O << MAI->getPrivateGlobalPrefix() << "CPI" << getFunctionNumber()
      << '_' << MO.getIndex();
    return;
  case MachineOperand::MO_BlockAddress:
    O << *GetBlockAddressSymbol(MO.getBlockAddress());
    return;
  case MachineOperand::MO_ExternalSymbol: {
    // Computing the address of an external symbol, not calling it.
    if (TM.getRelocationModel() == Reloc::Static) {
      O << *GetExternalSymbolSymbol(MO.getSymbolName());
      return;
    }

    MCSymbol *NLPSym = 
      OutContext.GetOrCreateSymbol(StringRef(MAI->getGlobalPrefix())+
                                   MO.getSymbolName()+"$non_lazy_ptr");
    MachineModuleInfoImpl::StubValueTy &StubSym = 
      MMI->getObjFileInfo<MachineModuleInfoMachO>().getGVStubEntry(NLPSym);
    if (StubSym.getPointer() == 0)
      StubSym = MachineModuleInfoImpl::
        StubValueTy(GetExternalSymbolSymbol(MO.getSymbolName()), true);
    
    O << *NLPSym;
    return;
  }
  case MachineOperand::MO_GlobalAddress: {
    // Computing the address of a global symbol, not calling it.
    const GlobalValue *GV = MO.getGlobal();
    MCSymbol *SymToPrint;

    // External or weakly linked global variables need non-lazily-resolved stubs
    if (TM.getRelocationModel() != Reloc::Static &&
        (GV->isDeclaration() || GV->isWeakForLinker())) {
      if (!GV->hasHiddenVisibility()) {
        SymToPrint = GetSymbolWithGlobalValueBase(GV, "$non_lazy_ptr");
        MachineModuleInfoImpl::StubValueTy &StubSym = 
          MMI->getObjFileInfo<MachineModuleInfoMachO>()
            .getGVStubEntry(SymToPrint);
        if (StubSym.getPointer() == 0)
          StubSym = MachineModuleInfoImpl::
            StubValueTy(Mang->getSymbol(GV), !GV->hasInternalLinkage());
      } else if (GV->isDeclaration() || GV->hasCommonLinkage() ||
                 GV->hasAvailableExternallyLinkage()) {
        SymToPrint = GetSymbolWithGlobalValueBase(GV, "$non_lazy_ptr");
        
        MachineModuleInfoImpl::StubValueTy &StubSym = 
          MMI->getObjFileInfo<MachineModuleInfoMachO>().
                    getHiddenGVStubEntry(SymToPrint);
        if (StubSym.getPointer() == 0)
          StubSym = MachineModuleInfoImpl::
            StubValueTy(Mang->getSymbol(GV), !GV->hasInternalLinkage());
      } else {
        SymToPrint = Mang->getSymbol(GV);
      }
    } else {
      SymToPrint = Mang->getSymbol(GV);
    }
    
    O << *SymToPrint;

    printOffset(MO.getOffset(), O);
    return;
  }

  default:
    O << "<unknown operand type: " << MO.getType() << ">";
    return;
  }
}

/// PrintAsmOperand - Print out an operand for an inline asm expression.
///
bool PPCAsmPrinter::PrintAsmOperand(const MachineInstr *MI, unsigned OpNo,
                                    unsigned AsmVariant,
                                    const char *ExtraCode, raw_ostream &O) {
  // Does this asm operand have a single letter operand modifier?
  if (ExtraCode && ExtraCode[0]) {
    if (ExtraCode[1] != 0) return true; // Unknown modifier.

    switch (ExtraCode[0]) {
    default:
      // See if this is a generic print operand
      return AsmPrinter::PrintAsmOperand(MI, OpNo, AsmVariant, ExtraCode, O);
    case 'c': // Don't print "$" before a global var name or constant.
      break; // PPC never has a prefix.
    case 'L': // Write second word of DImode reference.
      // Verify that this operand has two consecutive registers.
      if (!MI->getOperand(OpNo).isReg() ||
          OpNo+1 == MI->getNumOperands() ||
          !MI->getOperand(OpNo+1).isReg())
        return true;
      ++OpNo;   // Return the high-part.
      break;
    case 'I':
      // Write 'i' if an integer constant, otherwise nothing.  Used to print
      // addi vs add, etc.
      if (MI->getOperand(OpNo).isImm())
        O << "i";
      return false;
    }
  }

  printOperand(MI, OpNo, O);
  return false;
}

// At the moment, all inline asm memory operands are a single register.
// In any case, the output of this routine should always be just one
// assembler operand.

bool PPCAsmPrinter::PrintAsmMemoryOperand(const MachineInstr *MI, unsigned OpNo,
                                          unsigned AsmVariant,
                                          const char *ExtraCode,
                                          raw_ostream &O) {
  if (ExtraCode && ExtraCode[0]) {
    if (ExtraCode[1] != 0) return true; // Unknown modifier.

    switch (ExtraCode[0]) {
    default: return true;  // Unknown modifier.
    case 'y': // A memory reference for an X-form instruction
      {
        const char *RegName = "r0";
        if (!Subtarget.isDarwin()) RegName = stripRegisterPrefix(RegName);
        O << RegName << ", ";
        printOperand(MI, OpNo, O);
        return false;
      }
    }
  }

  assert(MI->getOperand(OpNo).isReg());
  O << "0(";
  printOperand(MI, OpNo, O);
  O << ")";
  return false;
}


/// lookUpOrCreateTOCEntry -- Given a symbol, look up whether a TOC entry
/// exists for it.  If not, create one.  Then return a symbol that references
/// the TOC entry.
MCSymbol *PPCAsmPrinter::lookUpOrCreateTOCEntry(MCSymbol *Sym) {

  MCSymbol *&TOCEntry = TOC[Sym];

  // To avoid name clash check if the name already exists.
  while (TOCEntry == 0) {
    if (OutContext.LookupSymbol(Twine(MAI->getPrivateGlobalPrefix()) +
                                "C" + Twine(TOCLabelID++)) == 0) {
      TOCEntry = GetTempSymbol("C", TOCLabelID);
    }
  }

  return TOCEntry;
}


/// EmitInstruction -- Print out a single PowerPC MI in Darwin syntax to
/// the current output stream.
///
void PPCAsmPrinter::EmitInstruction(const MachineInstr *MI) {
  STACKTRACE_VERBOSE;
  MCInst TmpInst;
  
  // Lower multi-instruction pseudo operations.
  switch (MI->getOpcode()) {
  default: break;
  case TargetOpcode::DBG_VALUE: {
    STACKTRACE_INDENT_PRINT("opcode DBG_VALUE" << endl);
    if (!isVerbose() || !OutStreamer.hasRawTextSupport()) return;
      
    SmallString<32> Str;
    raw_svector_ostream O(Str);
    unsigned NOps = MI->getNumOperands();
    assert(NOps==4);
    O << '\t' << MAI->getCommentString() << "DEBUG_VALUE: ";
    // cast away const; DIetc do not take const operands for some reason.
    DIVariable V(const_cast<MDNode *>(MI->getOperand(NOps-1).getMetadata()));
    O << V.getName();
    O << " <- ";
    // Frame address.  Currently handles register +- offset only.
    assert(MI->getOperand(0).isReg() && MI->getOperand(1).isImm());
    O << '['; printOperand(MI, 0, O); O << '+'; printOperand(MI, 1, O);
    O << ']';
    O << "+";
    printOperand(MI, NOps-2, O);
    OutStreamer.EmitRawText(O.str());
    return;
  }
      
  case PPC::MovePCtoLR:
  case PPC::MovePCtoLR8: {
    // Transform %LR = MovePCtoLR
    // Into this, where the label is the PIC base: 
    //     bl L1$pb
    // L1$pb:
    MCSymbol *PICBase = MF->getPICBaseSymbol();
    
    // Emit the 'bl'.
    OutStreamer.EmitInstruction(MCInstBuilder(PPC::BL)
      // FIXME: We would like an efficient form for this, so we don't have to do
      // a lot of extra uniquing.
      .addExpr(MCSymbolRefExpr::Create(PICBase, OutContext)));
    
    // Emit the label.
    OutStreamer.EmitLabel(PICBase);
    return;
  }
  case PPC::LDtocJTI:
  case PPC::LDtocCPT:
  case PPC::LDtoc: {
    // Transform %X3 = LDtoc <ga:@min1>, %X2
    LowerPPCMachineInstrToMCInst(MI, TmpInst, *this, Subtarget.isDarwin());

    // Change the opcode to LD, and the global address operand to be a
    // reference to the TOC entry we will synthesize later.
    TmpInst.setOpcode(PPC::LD);
    const MachineOperand &MO = MI->getOperand(1);

    // Map symbol -> label of TOC entry
    assert(MO.isGlobal() || MO.isCPI() || MO.isJTI());
    MCSymbol *MOSymbol = 0;
    if (MO.isGlobal())
      MOSymbol = Mang->getSymbol(MO.getGlobal());
    else if (MO.isCPI())
      MOSymbol = GetCPISymbol(MO.getIndex());
    else if (MO.isJTI())
      MOSymbol = GetJTISymbol(MO.getIndex());

    MCSymbol *TOCEntry = lookUpOrCreateTOCEntry(MOSymbol);

    const MCExpr *Exp =
      MCSymbolRefExpr::Create(TOCEntry, MCSymbolRefExpr::VK_PPC_TOC_ENTRY,
                              OutContext);
    TmpInst.getOperand(1) = MCOperand::CreateExpr(Exp);
    OutStreamer.EmitInstruction(TmpInst);
    return;
  }
      
  case PPC::ADDIStocHA: {
    // Transform %Xd = ADDIStocHA %X2, <ga:@sym>
    LowerPPCMachineInstrToMCInst(MI, TmpInst, *this, Subtarget.isDarwin());

    // Change the opcode to ADDIS8.  If the global address is external,
    // has common linkage, is a function address, or is a jump table
    // address, then generate a TOC entry and reference that.  Otherwise
    // reference the symbol directly.
    TmpInst.setOpcode(PPC::ADDIS8);
    const MachineOperand &MO = MI->getOperand(2);
    assert((MO.isGlobal() || MO.isCPI() || MO.isJTI()) &&
           "Invalid operand for ADDIStocHA!");
    MCSymbol *MOSymbol = 0;
    bool IsExternal = false;
    bool IsFunction = false;
    bool IsCommon = false;
    bool IsAvailExt = false;

    if (MO.isGlobal()) {
      const GlobalValue *GValue = MO.getGlobal();
      const GlobalAlias *GAlias = dyn_cast<GlobalAlias>(GValue);
      const GlobalValue *RealGValue = GAlias ?
        GAlias->resolveAliasedGlobal(false) : GValue;
      MOSymbol = Mang->getSymbol(RealGValue);
      const GlobalVariable *GVar = dyn_cast<GlobalVariable>(RealGValue);
      IsExternal = GVar && !GVar->hasInitializer();
      IsCommon = GVar && RealGValue->hasCommonLinkage();
      IsFunction = !GVar;
      IsAvailExt = GVar && RealGValue->hasAvailableExternallyLinkage();
    } else if (MO.isCPI())
      MOSymbol = GetCPISymbol(MO.getIndex());
    else if (MO.isJTI())
      MOSymbol = GetJTISymbol(MO.getIndex());

    if (IsExternal || IsFunction || IsCommon || IsAvailExt || MO.isJTI())
      MOSymbol = lookUpOrCreateTOCEntry(MOSymbol);

    const MCExpr *Exp =
      MCSymbolRefExpr::Create(MOSymbol, MCSymbolRefExpr::VK_PPC_TOC16_HA,
                              OutContext);
    TmpInst.getOperand(2) = MCOperand::CreateExpr(Exp);
    OutStreamer.EmitInstruction(TmpInst);
    return;
  }
  case PPC::LDtocL: {
    // Transform %Xd = LDtocL <ga:@sym>, %Xs
    LowerPPCMachineInstrToMCInst(MI, TmpInst, *this, Subtarget.isDarwin());

    // Change the opcode to LDrs, which is a form of LD with the offset
    // specified by a SymbolLo.  If the global address is external, has
    // common linkage, or is a jump table address, then reference the
    // associated TOC entry.  Otherwise reference the symbol directly.
    TmpInst.setOpcode(PPC::LDrs);
    const MachineOperand &MO = MI->getOperand(1);
    assert((MO.isGlobal() || MO.isJTI() || MO.isCPI()) &&
           "Invalid operand for LDtocL!");
    MCSymbol *MOSymbol = 0;

    if (MO.isJTI())
      MOSymbol = lookUpOrCreateTOCEntry(GetJTISymbol(MO.getIndex()));
    else if (MO.isCPI())
      MOSymbol = GetCPISymbol(MO.getIndex());
    else if (MO.isGlobal()) {
      const GlobalValue *GValue = MO.getGlobal();
      const GlobalAlias *GAlias = dyn_cast<GlobalAlias>(GValue);
      const GlobalValue *RealGValue = GAlias ?
        GAlias->resolveAliasedGlobal(false) : GValue;
      MOSymbol = Mang->getSymbol(RealGValue);
      const GlobalVariable *GVar = dyn_cast<GlobalVariable>(RealGValue);
    
      if (!GVar || !GVar->hasInitializer() || RealGValue->hasCommonLinkage() ||
          RealGValue->hasAvailableExternallyLinkage())
        MOSymbol = lookUpOrCreateTOCEntry(MOSymbol);
    }

    const MCExpr *Exp =
      MCSymbolRefExpr::Create(MOSymbol, MCSymbolRefExpr::VK_PPC_TOC16_LO,
                              OutContext);
    TmpInst.getOperand(1) = MCOperand::CreateExpr(Exp);
    OutStreamer.EmitInstruction(TmpInst);
    return;
  }
  case PPC::ADDItocL: {
    // Transform %Xd = ADDItocL %Xs, <ga:@sym>
    LowerPPCMachineInstrToMCInst(MI, TmpInst, *this, Subtarget.isDarwin());

    // Change the opcode to ADDI8L.  If the global address is external, then
    // generate a TOC entry and reference that.  Otherwise reference the
    // symbol directly.
    TmpInst.setOpcode(PPC::ADDI8L);
    const MachineOperand &MO = MI->getOperand(2);
    assert((MO.isGlobal() || MO.isCPI()) && "Invalid operand for ADDItocL");
    MCSymbol *MOSymbol = 0;
    bool IsExternal = false;
    bool IsFunction = false;

    if (MO.isGlobal()) {
      const GlobalValue *GValue = MO.getGlobal();
      const GlobalAlias *GAlias = dyn_cast<GlobalAlias>(GValue);
      const GlobalValue *RealGValue = GAlias ?
        GAlias->resolveAliasedGlobal(false) : GValue;
      MOSymbol = Mang->getSymbol(RealGValue);
      const GlobalVariable *GVar = dyn_cast<GlobalVariable>(RealGValue);
      IsExternal = GVar && !GVar->hasInitializer();
      IsFunction = !GVar;
    } else if (MO.isCPI())
      MOSymbol = GetCPISymbol(MO.getIndex());

    if (IsFunction || IsExternal)
      MOSymbol = lookUpOrCreateTOCEntry(MOSymbol);

    const MCExpr *Exp =
      MCSymbolRefExpr::Create(MOSymbol, MCSymbolRefExpr::VK_PPC_TOC16_LO,
                              OutContext);
    TmpInst.getOperand(2) = MCOperand::CreateExpr(Exp);
    OutStreamer.EmitInstruction(TmpInst);
    return;
  }
  case PPC::ADDISgotTprelHA: {
    // Transform: %Xd = ADDISgotTprelHA %X2, <ga:@sym>
    // Into:      %Xd = ADDIS8 %X2, sym@got@tlsgd@ha
    assert(Subtarget.isPPC64() && "Not supported for 32-bit PowerPC");
    const MachineOperand &MO = MI->getOperand(2);
    const GlobalValue *GValue = MO.getGlobal();
    MCSymbol *MOSymbol = Mang->getSymbol(GValue);
    const MCExpr *SymGotTprel =
      MCSymbolRefExpr::Create(MOSymbol, MCSymbolRefExpr::VK_PPC_GOT_TPREL16_HA,
                              OutContext);
    OutStreamer.EmitInstruction(MCInstBuilder(PPC::ADDIS8)
                                .addReg(MI->getOperand(0).getReg())
                                .addReg(PPC::X2)
                                .addExpr(SymGotTprel));
    return;
  }
  case PPC::LDgotTprelL: {
    // Transform %Xd = LDgotTprelL <ga:@sym>, %Xs
    LowerPPCMachineInstrToMCInst(MI, TmpInst, *this, Subtarget.isDarwin());

    // Change the opcode to LDrs, which is a form of LD with the offset
    // specified by a SymbolLo.
    TmpInst.setOpcode(PPC::LDrs);
    const MachineOperand &MO = MI->getOperand(1);
    const GlobalValue *GValue = MO.getGlobal();
    MCSymbol *MOSymbol = Mang->getSymbol(GValue);
    const MCExpr *Exp =
      MCSymbolRefExpr::Create(MOSymbol, MCSymbolRefExpr::VK_PPC_GOT_TPREL16_LO,
                              OutContext);
    TmpInst.getOperand(1) = MCOperand::CreateExpr(Exp);
    OutStreamer.EmitInstruction(TmpInst);
    return;
  }
  case PPC::ADDIStlsgdHA: {
    // Transform: %Xd = ADDIStlsgdHA %X2, <ga:@sym>
    // Into:      %Xd = ADDIS8 %X2, sym@got@tlsgd@ha
    assert(Subtarget.isPPC64() && "Not supported for 32-bit PowerPC");
    const MachineOperand &MO = MI->getOperand(2);
    const GlobalValue *GValue = MO.getGlobal();
    MCSymbol *MOSymbol = Mang->getSymbol(GValue);
    const MCExpr *SymGotTlsGD =
      MCSymbolRefExpr::Create(MOSymbol, MCSymbolRefExpr::VK_PPC_GOT_TLSGD16_HA,
                              OutContext);
    OutStreamer.EmitInstruction(MCInstBuilder(PPC::ADDIS8)
                                .addReg(MI->getOperand(0).getReg())
                                .addReg(PPC::X2)
                                .addExpr(SymGotTlsGD));
    return;
  }
  case PPC::ADDItlsgdL: {
    // Transform: %Xd = ADDItlsgdL %Xs, <ga:@sym>
    // Into:      %Xd = ADDI8L %Xs, sym@got@tlsgd@l
    assert(Subtarget.isPPC64() && "Not supported for 32-bit PowerPC");
    const MachineOperand &MO = MI->getOperand(2);
    const GlobalValue *GValue = MO.getGlobal();
    MCSymbol *MOSymbol = Mang->getSymbol(GValue);
    const MCExpr *SymGotTlsGD =
      MCSymbolRefExpr::Create(MOSymbol, MCSymbolRefExpr::VK_PPC_GOT_TLSGD16_LO,
                              OutContext);
    OutStreamer.EmitInstruction(MCInstBuilder(PPC::ADDI8L)
                                .addReg(MI->getOperand(0).getReg())
                                .addReg(MI->getOperand(1).getReg())
                                .addExpr(SymGotTlsGD));
    return;
  }
  case PPC::GETtlsADDR: {
    // Transform: %X3 = GETtlsADDR %X3, <ga:@sym>
    // Into:      BL8_NOP_TLSGD __tls_get_addr(sym@tlsgd)
    assert(Subtarget.isPPC64() && "Not supported for 32-bit PowerPC");

    StringRef Name = "__tls_get_addr";
    MCSymbol *TlsGetAddr = OutContext.GetOrCreateSymbol(Name);
    const MCSymbolRefExpr *TlsRef = 
      MCSymbolRefExpr::Create(TlsGetAddr, MCSymbolRefExpr::VK_None, OutContext);
    const MachineOperand &MO = MI->getOperand(2);
    const GlobalValue *GValue = MO.getGlobal();
    MCSymbol *MOSymbol = Mang->getSymbol(GValue);
    const MCExpr *SymVar =
      MCSymbolRefExpr::Create(MOSymbol, MCSymbolRefExpr::VK_PPC_TLSGD,
                              OutContext);
    OutStreamer.EmitInstruction(MCInstBuilder(PPC::BL8_NOP_TLSGD)
                                .addExpr(TlsRef)
                                .addExpr(SymVar));
    return;
  }
  case PPC::ADDIStlsldHA: {
    // Transform: %Xd = ADDIStlsldHA %X2, <ga:@sym>
    // Into:      %Xd = ADDIS8 %X2, sym@got@tlsld@ha
    assert(Subtarget.isPPC64() && "Not supported for 32-bit PowerPC");
    const MachineOperand &MO = MI->getOperand(2);
    const GlobalValue *GValue = MO.getGlobal();
    MCSymbol *MOSymbol = Mang->getSymbol(GValue);
    const MCExpr *SymGotTlsLD =
      MCSymbolRefExpr::Create(MOSymbol, MCSymbolRefExpr::VK_PPC_GOT_TLSLD16_HA,
                              OutContext);
    OutStreamer.EmitInstruction(MCInstBuilder(PPC::ADDIS8)
                                .addReg(MI->getOperand(0).getReg())
                                .addReg(PPC::X2)
                                .addExpr(SymGotTlsLD));
    return;
  }
  case PPC::ADDItlsldL: {
    // Transform: %Xd = ADDItlsldL %Xs, <ga:@sym>
    // Into:      %Xd = ADDI8L %Xs, sym@got@tlsld@l
    assert(Subtarget.isPPC64() && "Not supported for 32-bit PowerPC");
    const MachineOperand &MO = MI->getOperand(2);
    const GlobalValue *GValue = MO.getGlobal();
    MCSymbol *MOSymbol = Mang->getSymbol(GValue);
    const MCExpr *SymGotTlsLD =
      MCSymbolRefExpr::Create(MOSymbol, MCSymbolRefExpr::VK_PPC_GOT_TLSLD16_LO,
                              OutContext);
    OutStreamer.EmitInstruction(MCInstBuilder(PPC::ADDI8L)
                                .addReg(MI->getOperand(0).getReg())
                                .addReg(MI->getOperand(1).getReg())
                                .addExpr(SymGotTlsLD));
    return;
  }
  case PPC::GETtlsldADDR: {
    // Transform: %X3 = GETtlsldADDR %X3, <ga:@sym>
    // Into:      BL8_NOP_TLSLD __tls_get_addr(sym@tlsld)
    assert(Subtarget.isPPC64() && "Not supported for 32-bit PowerPC");

    StringRef Name = "__tls_get_addr";
    MCSymbol *TlsGetAddr = OutContext.GetOrCreateSymbol(Name);
    const MCSymbolRefExpr *TlsRef = 
      MCSymbolRefExpr::Create(TlsGetAddr, MCSymbolRefExpr::VK_None, OutContext);
    const MachineOperand &MO = MI->getOperand(2);
    const GlobalValue *GValue = MO.getGlobal();
    MCSymbol *MOSymbol = Mang->getSymbol(GValue);
    const MCExpr *SymVar =
      MCSymbolRefExpr::Create(MOSymbol, MCSymbolRefExpr::VK_PPC_TLSLD,
                              OutContext);
    OutStreamer.EmitInstruction(MCInstBuilder(PPC::BL8_NOP_TLSLD)
                                .addExpr(TlsRef)
                                .addExpr(SymVar));
    return;
  }
  case PPC::ADDISdtprelHA: {
    // Transform: %Xd = ADDISdtprelHA %X3, <ga:@sym>
    // Into:      %Xd = ADDIS8 %X3, sym@dtprel@ha
    assert(Subtarget.isPPC64() && "Not supported for 32-bit PowerPC");
    const MachineOperand &MO = MI->getOperand(2);
    const GlobalValue *GValue = MO.getGlobal();
    MCSymbol *MOSymbol = Mang->getSymbol(GValue);
    const MCExpr *SymDtprel =
      MCSymbolRefExpr::Create(MOSymbol, MCSymbolRefExpr::VK_PPC_DTPREL16_HA,
                              OutContext);
    OutStreamer.EmitInstruction(MCInstBuilder(PPC::ADDIS8)
                                .addReg(MI->getOperand(0).getReg())
                                .addReg(PPC::X3)
                                .addExpr(SymDtprel));
    return;
  }
  case PPC::ADDIdtprelL: {
    // Transform: %Xd = ADDIdtprelL %Xs, <ga:@sym>
    // Into:      %Xd = ADDI8L %Xs, sym@dtprel@l
    assert(Subtarget.isPPC64() && "Not supported for 32-bit PowerPC");
    const MachineOperand &MO = MI->getOperand(2);
    const GlobalValue *GValue = MO.getGlobal();
    MCSymbol *MOSymbol = Mang->getSymbol(GValue);
    const MCExpr *SymDtprel =
      MCSymbolRefExpr::Create(MOSymbol, MCSymbolRefExpr::VK_PPC_DTPREL16_LO,
                              OutContext);
    OutStreamer.EmitInstruction(MCInstBuilder(PPC::ADDI8L)
                                .addReg(MI->getOperand(0).getReg())
                                .addReg(MI->getOperand(1).getReg())
                                .addExpr(SymDtprel));
    return;
  }
  case PPC::MFCRpseud:
  case PPC::MFCR8pseud:
    // Transform: %R3 = MFCRpseud %CR7
    // Into:      %R3 = MFCR      ;; cr7
    OutStreamer.AddComment(PPCInstPrinter::
                           getRegisterName(MI->getOperand(1).getReg()));
    OutStreamer.EmitInstruction(MCInstBuilder(Subtarget.isPPC64() ? PPC::MFCR8 : PPC::MFCR)
      .addReg(MI->getOperand(0).getReg()));
    return;
  case PPC::SYNC:
    STACKTRACE_INDENT_PRINT("opcode PPC::SYNC" << endl);
    // In Book E sync is called msync, handle this special case here...
    if (Subtarget.isBookE()) {
      OutStreamer.EmitRawText(StringRef("\tmsync"));
      return;
    }
  }

  LowerPPCMachineInstrToMCInst(MI, TmpInst, *this, Subtarget.isDarwin());
  OutStreamer.EmitInstruction(TmpInst);
}

void PPCLinuxAsmPrinter::EmitFunctionEntryLabel() {
  if (!Subtarget.isPPC64())  // linux/ppc32 - Normal entry label.
    return AsmPrinter::EmitFunctionEntryLabel();
    
  // Emit an official procedure descriptor.
  const MCSection *Current = OutStreamer.getCurrentSection();
  const MCSectionELF *Section = OutStreamer.getContext().getELFSection(".opd",
      ELF::SHT_PROGBITS, ELF::SHF_WRITE | ELF::SHF_ALLOC,
      SectionKind::getReadOnly());
  OutStreamer.SwitchSection(Section);
  OutStreamer.EmitLabel(CurrentFnSym);
  OutStreamer.EmitValueToAlignment(8);
  MCSymbol *Symbol1 = 
    OutContext.GetOrCreateSymbol(".L." + Twine(CurrentFnSym->getName()));
  // Generates a R_PPC64_ADDR64 (from FK_DATA_8) relocation for the function
  // entry point.
  OutStreamer.EmitValue(MCSymbolRefExpr::Create(Symbol1, OutContext),
			8 /*size*/);
  MCSymbol *Symbol2 = OutContext.GetOrCreateSymbol(StringRef(".TOC."));
  // Generates a R_PPC64_TOC relocation for TOC base insertion.
  OutStreamer.EmitValue(MCSymbolRefExpr::Create(Symbol2,
                        MCSymbolRefExpr::VK_PPC_TOC, OutContext),
                        8/*size*/);
  // Emit a null environment pointer.
  OutStreamer.EmitIntValue(0, 8 /* size */);
  OutStreamer.SwitchSection(Current);

  MCSymbol *RealFnSym = OutContext.GetOrCreateSymbol(
                          ".L." + Twine(CurrentFnSym->getName()));
  OutStreamer.EmitLabel(RealFnSym);
  CurrentFnSymForSize = RealFnSym;
}


bool PPCLinuxAsmPrinter::doFinalization(Module &M) {
  const DataLayout *TD = TM.getDataLayout();

  bool isPPC64 = TD->getPointerSizeInBits() == 64;

  if (isPPC64 && !TOC.empty()) {
    const MCSectionELF *Section = OutStreamer.getContext().getELFSection(".toc",
        ELF::SHT_PROGBITS, ELF::SHF_WRITE | ELF::SHF_ALLOC,
        SectionKind::getReadOnly());
    OutStreamer.SwitchSection(Section);

    for (MapVector<MCSymbol*, MCSymbol*>::iterator I = TOC.begin(),
         E = TOC.end(); I != E; ++I) {
      OutStreamer.EmitLabel(I->second);
      MCSymbol *S = OutContext.GetOrCreateSymbol(I->first->getName());
      OutStreamer.EmitTCEntry(*S);
    }
  }

  MachineModuleInfoELF &MMIELF =
    MMI->getObjFileInfo<MachineModuleInfoELF>();

  MachineModuleInfoELF::SymbolListTy Stubs = MMIELF.GetGVStubList();
  if (!Stubs.empty()) {
    OutStreamer.SwitchSection(getObjFileLowering().getDataSection());
    for (unsigned i = 0, e = Stubs.size(); i != e; ++i) {
      // L_foo$stub:
      OutStreamer.EmitLabel(Stubs[i].first);
      //   .long _foo
      OutStreamer.EmitValue(MCSymbolRefExpr::Create(Stubs[i].second.getPointer(),
                                                    OutContext),
                            isPPC64 ? 8 : 4/*size*/, 0/*addrspace*/);
    }

    Stubs.clear();
    OutStreamer.AddBlankLine();
  }

  return AsmPrinter::doFinalization(M);
}

/// EmitFunctionBodyEnd - Print the traceback table before the .size
/// directive.
///
void PPCLinuxAsmPrinter::EmitFunctionBodyEnd() {
  // Only the 64-bit target requires a traceback table.  For now,
  // we only emit the word of zeroes that GDB requires to find
  // the end of the function, and zeroes for the eight-byte
  // mandatory fields.
  // FIXME: We should fill in the eight-byte mandatory fields as described in
  // the PPC64 ELF ABI (this is a low-priority item because GDB does not
  // currently make use of these fields).
  if (Subtarget.isPPC64()) {
    OutStreamer.EmitIntValue(0, 4/*size*/);
    OutStreamer.EmitIntValue(0, 8/*size*/);
  }
}

void PPCDarwinAsmPrinter::EmitStartOfAsmFile(Module &M) {
  STACKTRACE_VERBOSE;
  static const char *const CPUDirectives[] = {
    "",
    "ppc",
    "ppc440",
    "ppc601",
    "ppc602",
    "ppc603",
    "ppc7400",
    "ppc750",
    "ppc970",
    "ppcA2",
    "ppce500mc",
    "ppce5500",
    "power3",
    "power4",
    "power5",
    "power5x",
    "power6",
    "power6x",
    "power7",
    "ppc64"
  };

  unsigned Directive = Subtarget.getDarwinDirective();
  if (Subtarget.hasMFOCRF() && Directive < PPC::DIR_970)
    Directive = PPC::DIR_970;
  if (Subtarget.hasAltivec() && Directive < PPC::DIR_7400)
    Directive = PPC::DIR_7400;
  if (Subtarget.isPPC64() && Directive < PPC::DIR_64)
    Directive = PPC::DIR_64;
  assert(Directive <= PPC::DIR_64 && "Directive out of range.");
  
  // FIXME: This is a total hack, finish mc'izing the PPC backend.
  if (OutStreamer.hasRawTextSupport()) {
    STACKTRACE_INDENT_PRINT("OutStreamer.hasRawTextSupport" << endl);
    assert(Directive < sizeof(CPUDirectives) / sizeof(*CPUDirectives) &&
           "CPUDirectives[] might not be up-to-date!");
    OutStreamer.EmitRawText("\t.machine " + Twine(CPUDirectives[Directive]));
  }

  // Prime text sections so they are adjacent.  This reduces the likelihood a
  // large data or debug section causes a branch to exceed 16M limit.
  const TargetLoweringObjectFileMachO &TLOFMacho = 
    static_cast<const TargetLoweringObjectFileMachO &>(getObjFileLowering());
  OutStreamer.SwitchSection(TLOFMacho.getTextCoalSection());
  if (TM.getRelocationModel() == Reloc::PIC_) {
    OutStreamer.SwitchSection(
           OutContext.getMachOSection("__TEXT", "__picsymbolstub1",
                                      MCSectionMachO::S_SYMBOL_STUBS |
                                      MCSectionMachO::S_ATTR_PURE_INSTRUCTIONS,
                                      32, SectionKind::getText()));
  } else if (TM.getRelocationModel() == Reloc::DynamicNoPIC) {
    OutStreamer.SwitchSection(
           OutContext.getMachOSection("__TEXT","__symbol_stub1",
                                      MCSectionMachO::S_SYMBOL_STUBS |
                                      MCSectionMachO::S_ATTR_PURE_INSTRUCTIONS,
                                      16, SectionKind::getText()));
  }
  OutStreamer.SwitchSection(getObjFileLowering().getTextSection());
}

static MCSymbol *GetLazyPtr(MCSymbol *Sym, MCContext &Ctx) {
  // Remove $stub suffix, add $lazy_ptr.
  StringRef NoStub = Sym->getName().substr(0, Sym->getName().size()-5);
  return Ctx.GetOrCreateSymbol(NoStub + "$lazy_ptr");
}

static MCSymbol *GetAnonSym(MCSymbol *Sym, MCContext &Ctx) {
  // Add $tmp suffix to $stub, yielding $stub$tmp.
  return Ctx.GetOrCreateSymbol(Sym->getName() + "$tmp");
}

void PPCDarwinAsmPrinter::
EmitFunctionStubs(const MachineModuleInfoMachO::SymbolListTy &Stubs) {
  STACKTRACE_VERBOSE;
  bool isPPC64 = TM.getDataLayout()->getPointerSizeInBits() == 64;
  
  const TargetLoweringObjectFileMachO &TLOFMacho = 
    static_cast<const TargetLoweringObjectFileMachO &>(getObjFileLowering());

  // .lazy_symbol_pointer
  const MCSection *LSPSection = TLOFMacho.getLazySymbolPointerSection();
  
  // Output stubs for dynamically-linked functions
  // see http://developer.apple.com/library/mac/#documentation/developertools/reference/assembler/050-PowerPC_Addressing_Modes_and_Assembler_Instructions/ppc_instructions.html
  if (TM.getRelocationModel() == Reloc::PIC_) {
    STACKTRACE_INDENT_PRINT("Reloc::PIC_" << endl);
    const MCSection *StubSection = 
    OutContext.getMachOSection("__TEXT", "__picsymbolstub1",
                               MCSectionMachO::S_SYMBOL_STUBS |
                               MCSectionMachO::S_ATTR_PURE_INSTRUCTIONS,
                               32, SectionKind::getText());
    for (unsigned i = 0, e = Stubs.size(); i != e; ++i) {
      OutStreamer.SwitchSection(StubSection);
      EmitAlignment(4);
      
      MCSymbol *Stub = Stubs[i].first;
      MCSymbol *RawSym = Stubs[i].second.getPointer();
      MCSymbol *LazyPtr = GetLazyPtr(Stub, OutContext);
      MCSymbol *AnonSymbol = GetAnonSym(Stub, OutContext);
                                           
      OutStreamer.EmitLabel(Stub);
      OutStreamer.EmitSymbolAttribute(RawSym, MCSA_IndirectSymbol);

<<<<<<< HEAD
      // mflr r0 ; save the link register (LR)
      OutStreamer.EmitInstruction(MCInstBuilder(PPC::MFLR).addReg(PPC::R0));
#if 0
      // FIXME: MCize this.
      STACKTRACE_INDENT_PRINT("FIXME: MCize this." << endl);
      OutStreamer.EmitRawText("\tbcl 20, 31, " + Twine(AnonSymbol->getName()));
#else
// workaround for EmitRawText on bcl
// from http://llvm.org/bugs/show_bug.cgi?id=14286
// and http://llvm.org/bugs/show_bug.cgi?id=14579
      STACKTRACE_INDENT_PRINT("faking bcl instruction..." << endl);
      // bcl 20, 31, AnonSymbol
      // "Use the branch-always instruction that does not affect the link
      // register stack to get the address of Symbol into the LR
//	Just guessing, this is probably incorrect
#if 1
      // what about non-Darwin?
      OutStreamer.EmitInstruction(MCInstBuilder(PPC::BL_Darwin)
        .addExpr(MCSymbolRefExpr::Create(AnonSymbol, OutContext)));
#else
      // not yet defined in target-description
      OutStreamer.EmitInstruction(MCInstBuilder(PPC::BCL_Darwin)
        .addReg(PPC::CR5)
//        .addReg(PPC::31)	// unconditional (31 is condition code, not register)
        .addExpr(MCSymbolRefExpr::Create(AnonSymbol, OutContext)));
#endif
	// the branch target
#endif
=======
      const MCExpr *Anon = MCSymbolRefExpr::Create(AnonSymbol, OutContext);

      // mflr r0
      OutStreamer.EmitInstruction(MCInstBuilder(PPC::MFLR).addReg(PPC::R0));
      // bcl 20, 31, AnonSymbol
      OutStreamer.EmitInstruction(MCInstBuilder(PPC::BCL).addExpr(Anon));
>>>>>>> 15a3c186
      OutStreamer.EmitLabel(AnonSymbol);
      // mflr r11 ; move LR to r11
      OutStreamer.EmitInstruction(MCInstBuilder(PPC::MFLR).addReg(PPC::R11));
      // load address one half at a time
      // addis r11, r11, ha16(LazyPtr - AnonSymbol)
      const MCExpr *Sub =
        MCBinaryExpr::CreateSub(MCSymbolRefExpr::Create(LazyPtr, OutContext),
                                Anon, OutContext);
      OutStreamer.EmitInstruction(MCInstBuilder(PPC::ADDIS)
        .addReg(PPC::R11)
        .addReg(PPC::R11)
        .addExpr(Sub));
      // mtlr r0
      OutStreamer.EmitInstruction(MCInstBuilder(PPC::MTLR).addReg(PPC::R0));

      // ldu r12, lo16(LazyPtr - AnonSymbol)(r11)
      // lwzu r12, lo16(LazyPtr - AnonSymbol)(r11)
      OutStreamer.EmitInstruction(MCInstBuilder(isPPC64 ? PPC::LDU : PPC::LWZU)
        .addReg(PPC::R12)
        .addExpr(Sub).addExpr(Sub)
        .addReg(PPC::R11));
      // mtctr r12
      OutStreamer.EmitInstruction(MCInstBuilder(PPC::MTCTR).addReg(PPC::R12));
      // bctr
      OutStreamer.EmitInstruction(MCInstBuilder(PPC::BCTR));

      OutStreamer.SwitchSection(LSPSection);
      OutStreamer.EmitLabel(LazyPtr);
      OutStreamer.EmitSymbolAttribute(RawSym, MCSA_IndirectSymbol);

      MCSymbol *DyldStubBindingHelper =
        OutContext.GetOrCreateSymbol(StringRef("dyld_stub_binding_helper"));
      if (isPPC64) {
        // .quad dyld_stub_binding_helper
        OutStreamer.EmitSymbolValue(DyldStubBindingHelper, 8);
      } else {
        // .long dyld_stub_binding_helper
        OutStreamer.EmitSymbolValue(DyldStubBindingHelper, 4);
      }
    }
    OutStreamer.AddBlankLine();
    return;
  }
  
  STACKTRACE_INDENT_PRINT("not Reloc::PIC_" << endl);
  const MCSection *StubSection =
    OutContext.getMachOSection("__TEXT","__symbol_stub1",
                               MCSectionMachO::S_SYMBOL_STUBS |
                               MCSectionMachO::S_ATTR_PURE_INSTRUCTIONS,
                               16, SectionKind::getText());
  for (unsigned i = 0, e = Stubs.size(); i != e; ++i) {
    MCSymbol *Stub = Stubs[i].first;
    MCSymbol *RawSym = Stubs[i].second.getPointer();
    MCSymbol *LazyPtr = GetLazyPtr(Stub, OutContext);

    OutStreamer.SwitchSection(StubSection);
    EmitAlignment(4);
    OutStreamer.EmitLabel(Stub);
    OutStreamer.EmitSymbolAttribute(RawSym, MCSA_IndirectSymbol);
    // lis r11, ha16(LazyPtr)
    const MCExpr *LazyPtrHa16 =
      MCSymbolRefExpr::Create(LazyPtr, MCSymbolRefExpr::VK_PPC_DARWIN_HA16,
                              OutContext);
    OutStreamer.EmitInstruction(MCInstBuilder(PPC::LIS)
      .addReg(PPC::R11)
      .addExpr(LazyPtrHa16));

    const MCExpr *LazyPtrLo16 =
      MCSymbolRefExpr::Create(LazyPtr, MCSymbolRefExpr::VK_PPC_DARWIN_LO16,
                              OutContext);
    // ldu r12, lo16(LazyPtr)(r11)
    // lwzu r12, lo16(LazyPtr)(r11)
    OutStreamer.EmitInstruction(MCInstBuilder(isPPC64 ? PPC::LDU : PPC::LWZU)
      .addReg(PPC::R12)
      .addExpr(LazyPtrLo16).addExpr(LazyPtrLo16)
      .addReg(PPC::R11));

    // mtctr r12
    OutStreamer.EmitInstruction(MCInstBuilder(PPC::MTCTR).addReg(PPC::R12));
    // bctr
    OutStreamer.EmitInstruction(MCInstBuilder(PPC::BCTR));

    OutStreamer.SwitchSection(LSPSection);
    OutStreamer.EmitLabel(LazyPtr);
    OutStreamer.EmitSymbolAttribute(RawSym, MCSA_IndirectSymbol);

    MCSymbol *DyldStubBindingHelper =
      OutContext.GetOrCreateSymbol(StringRef("dyld_stub_binding_helper"));
    if (isPPC64) {
      // .quad dyld_stub_binding_helper
      OutStreamer.EmitSymbolValue(DyldStubBindingHelper, 8);
    } else {
      // .long dyld_stub_binding_helper
      OutStreamer.EmitSymbolValue(DyldStubBindingHelper, 4);
    }
  }
  
  OutStreamer.AddBlankLine();
}


bool PPCDarwinAsmPrinter::doFinalization(Module &M) {
  bool isPPC64 = TM.getDataLayout()->getPointerSizeInBits() == 64;

  // Darwin/PPC always uses mach-o.
  const TargetLoweringObjectFileMachO &TLOFMacho = 
    static_cast<const TargetLoweringObjectFileMachO &>(getObjFileLowering());
  MachineModuleInfoMachO &MMIMacho =
    MMI->getObjFileInfo<MachineModuleInfoMachO>();
  
  MachineModuleInfoMachO::SymbolListTy Stubs = MMIMacho.GetFnStubList();
  if (!Stubs.empty())
    EmitFunctionStubs(Stubs);

  if (MAI->doesSupportExceptionHandling() && MMI) {
    // Add the (possibly multiple) personalities to the set of global values.
    // Only referenced functions get into the Personalities list.
    const std::vector<const Function*> &Personalities = MMI->getPersonalities();
    for (std::vector<const Function*>::const_iterator I = Personalities.begin(),
         E = Personalities.end(); I != E; ++I) {
      if (*I) {
        MCSymbol *NLPSym = GetSymbolWithGlobalValueBase(*I, "$non_lazy_ptr");
        MachineModuleInfoImpl::StubValueTy &StubSym =
          MMIMacho.getGVStubEntry(NLPSym);
        StubSym = MachineModuleInfoImpl::StubValueTy(Mang->getSymbol(*I), true);
      }
    }
  }

  // Output stubs for dynamically-linked functions.
  Stubs = MMIMacho.GetGVStubList();
  
  // Output macho stubs for external and common global variables.
  if (!Stubs.empty()) {
    // Switch with ".non_lazy_symbol_pointer" directive.
    OutStreamer.SwitchSection(TLOFMacho.getNonLazySymbolPointerSection());
    EmitAlignment(isPPC64 ? 3 : 2);
    
    for (unsigned i = 0, e = Stubs.size(); i != e; ++i) {
      // L_foo$stub:
      OutStreamer.EmitLabel(Stubs[i].first);
      //   .indirect_symbol _foo
      MachineModuleInfoImpl::StubValueTy &MCSym = Stubs[i].second;
      OutStreamer.EmitSymbolAttribute(MCSym.getPointer(), MCSA_IndirectSymbol);

      if (MCSym.getInt())
        // External to current translation unit.
        OutStreamer.EmitIntValue(0, isPPC64 ? 8 : 4/*size*/);
      else
        // Internal to current translation unit.
        //
        // When we place the LSDA into the TEXT section, the type info pointers
        // need to be indirect and pc-rel. We accomplish this by using NLPs.
        // However, sometimes the types are local to the file. So we need to
        // fill in the value for the NLP in those cases.
        OutStreamer.EmitValue(MCSymbolRefExpr::Create(MCSym.getPointer(),
                                                      OutContext),
                              isPPC64 ? 8 : 4/*size*/);
    }

    Stubs.clear();
    OutStreamer.AddBlankLine();
  }

  Stubs = MMIMacho.GetHiddenGVStubList();
  if (!Stubs.empty()) {
    OutStreamer.SwitchSection(getObjFileLowering().getDataSection());
    EmitAlignment(isPPC64 ? 3 : 2);
    
    for (unsigned i = 0, e = Stubs.size(); i != e; ++i) {
      // L_foo$stub:
      OutStreamer.EmitLabel(Stubs[i].first);
      //   .long _foo
      OutStreamer.EmitValue(MCSymbolRefExpr::
                            Create(Stubs[i].second.getPointer(),
                                   OutContext),
                            isPPC64 ? 8 : 4/*size*/);
    }

    Stubs.clear();
    OutStreamer.AddBlankLine();
  }

  // Funny Darwin hack: This flag tells the linker that no global symbols
  // contain code that falls through to other global symbols (e.g. the obvious
  // implementation of multiple entry points).  If this doesn't occur, the
  // linker can safely perform dead code stripping.  Since LLVM never generates
  // code that does this, it is always safe to set.
  OutStreamer.EmitAssemblerFlag(MCAF_SubsectionsViaSymbols);

  return AsmPrinter::doFinalization(M);
}

/// createPPCAsmPrinterPass - Returns a pass that prints the PPC assembly code
/// for a MachineFunction to the given output stream, in a format that the
/// Darwin assembler can deal with.
///
static AsmPrinter *createPPCAsmPrinterPass(TargetMachine &tm,
                                           MCStreamer &Streamer) {
  const PPCSubtarget *Subtarget = &tm.getSubtarget<PPCSubtarget>();

  if (Subtarget->isDarwin())
    return new PPCDarwinAsmPrinter(tm, Streamer);
  return new PPCLinuxAsmPrinter(tm, Streamer);
}

// Force static initialization.
extern "C" void LLVMInitializePowerPCAsmPrinter() { 
  TargetRegistry::RegisterAsmPrinter(ThePPC32Target, createPPCAsmPrinterPass);
  TargetRegistry::RegisterAsmPrinter(ThePPC64Target, createPPCAsmPrinterPass);
}<|MERGE_RESOLUTION|>--- conflicted
+++ resolved
@@ -923,43 +923,13 @@
       OutStreamer.EmitLabel(Stub);
       OutStreamer.EmitSymbolAttribute(RawSym, MCSA_IndirectSymbol);
 
-<<<<<<< HEAD
-      // mflr r0 ; save the link register (LR)
-      OutStreamer.EmitInstruction(MCInstBuilder(PPC::MFLR).addReg(PPC::R0));
-#if 0
-      // FIXME: MCize this.
-      STACKTRACE_INDENT_PRINT("FIXME: MCize this." << endl);
-      OutStreamer.EmitRawText("\tbcl 20, 31, " + Twine(AnonSymbol->getName()));
-#else
-// workaround for EmitRawText on bcl
-// from http://llvm.org/bugs/show_bug.cgi?id=14286
-// and http://llvm.org/bugs/show_bug.cgi?id=14579
-      STACKTRACE_INDENT_PRINT("faking bcl instruction..." << endl);
-      // bcl 20, 31, AnonSymbol
-      // "Use the branch-always instruction that does not affect the link
-      // register stack to get the address of Symbol into the LR
-//	Just guessing, this is probably incorrect
-#if 1
-      // what about non-Darwin?
-      OutStreamer.EmitInstruction(MCInstBuilder(PPC::BL_Darwin)
-        .addExpr(MCSymbolRefExpr::Create(AnonSymbol, OutContext)));
-#else
-      // not yet defined in target-description
-      OutStreamer.EmitInstruction(MCInstBuilder(PPC::BCL_Darwin)
-        .addReg(PPC::CR5)
-//        .addReg(PPC::31)	// unconditional (31 is condition code, not register)
-        .addExpr(MCSymbolRefExpr::Create(AnonSymbol, OutContext)));
-#endif
-	// the branch target
-#endif
-=======
       const MCExpr *Anon = MCSymbolRefExpr::Create(AnonSymbol, OutContext);
 
       // mflr r0
       OutStreamer.EmitInstruction(MCInstBuilder(PPC::MFLR).addReg(PPC::R0));
       // bcl 20, 31, AnonSymbol
+      // unconditional, but doesn't push link register onto stack
       OutStreamer.EmitInstruction(MCInstBuilder(PPC::BCL).addExpr(Anon));
->>>>>>> 15a3c186
       OutStreamer.EmitLabel(AnonSymbol);
       // mflr r11 ; move LR to r11
       OutStreamer.EmitInstruction(MCInstBuilder(PPC::MFLR).addReg(PPC::R11));
