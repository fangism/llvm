//===-- PPCAsmPrinter.cpp - Print machine instrs to PowerPC assembly ------===//
//
//                     The LLVM Compiler Infrastructure
//
// This file is distributed under the University of Illinois Open Source
// License. See LICENSE.TXT for details.
//
//===----------------------------------------------------------------------===//
//
// This file contains a printer that converts from our internal representation
// of machine-dependent LLVM code to PowerPC assembly language. This printer is
// the output mechanism used by `llc'.
//
// Documentation at http://developer.apple.com/documentation/DeveloperTools/
// Reference/Assembler/ASMIntroduction/chapter_1_section_1.html
//
//===----------------------------------------------------------------------===//

#define DEBUG_TYPE "asmprinter"
#include "PPC.h"
#include "InstPrinter/PPCInstPrinter.h"
#include "MCTargetDesc/PPCMCExpr.h"
#include "MCTargetDesc/PPCPredicates.h"
#include "PPCSubtarget.h"
#include "PPCTargetMachine.h"
#include "PPCTargetStreamer.h"
#include "llvm/ADT/MapVector.h"
#include "llvm/ADT/SmallString.h"
#include "llvm/ADT/StringExtras.h"
#include "llvm/CodeGen/AsmPrinter.h"
#include "llvm/CodeGen/MachineFunctionPass.h"
#include "llvm/CodeGen/MachineInstr.h"
#include "llvm/CodeGen/MachineInstrBuilder.h"
#include "llvm/CodeGen/MachineModuleInfoImpls.h"
#include "llvm/CodeGen/TargetLoweringObjectFileImpl.h"
#include "llvm/DebugInfo.h"
#include "llvm/IR/Constants.h"
#include "llvm/IR/DerivedTypes.h"
#include "llvm/IR/Mangler.h"
#include "llvm/IR/Module.h"
#include "llvm/MC/MCAsmInfo.h"
#include "llvm/MC/MCContext.h"
#include "llvm/MC/MCExpr.h"
#include "llvm/MC/MCInst.h"
#include "llvm/MC/MCInstBuilder.h"
#include "llvm/MC/MCSectionELF.h"
#include "llvm/MC/MCSectionMachO.h"
#include "llvm/MC/MCStreamer.h"
#include "llvm/MC/MCSymbol.h"
#include "llvm/Support/CommandLine.h"
#include "llvm/Support/Debug.h"
#include "llvm/Support/ELF.h"
#include "llvm/Support/ErrorHandling.h"
#include "llvm/Support/MathExtras.h"
#include "llvm/Support/TargetRegistry.h"
#include "llvm/Support/raw_ostream.h"
#include "llvm/Target/TargetInstrInfo.h"
#include "llvm/Target/TargetOptions.h"
#include "llvm/Target/TargetRegisterInfo.h"

#define	ENABLE_STACKTRACE			0
#include "llvm/Support/stacktrace.h"

using namespace llvm;

namespace {
  class PPCAsmPrinter : public AsmPrinter {
  protected:
    MapVector<MCSymbol*, MCSymbol*> TOC;
    const PPCSubtarget &Subtarget;
    uint64_t TOCLabelID;
  public:
    explicit PPCAsmPrinter(TargetMachine &TM, MCStreamer &Streamer)
      : AsmPrinter(TM, Streamer),
        Subtarget(TM.getSubtarget<PPCSubtarget>()), TOCLabelID(0) {}

    virtual const char *getPassName() const {
      return "PowerPC Assembly Printer";
    }

    MCSymbol *lookUpOrCreateTOCEntry(MCSymbol *Sym);

    virtual void EmitInstruction(const MachineInstr *MI);

    void printOperand(const MachineInstr *MI, unsigned OpNo, raw_ostream &O);

    bool PrintAsmOperand(const MachineInstr *MI, unsigned OpNo,
                         unsigned AsmVariant, const char *ExtraCode,
                         raw_ostream &O);
    bool PrintAsmMemoryOperand(const MachineInstr *MI, unsigned OpNo,
                               unsigned AsmVariant, const char *ExtraCode,
                               raw_ostream &O);
  };

  /// PPCLinuxAsmPrinter - PowerPC assembly printer, customized for Linux
  class PPCLinuxAsmPrinter : public PPCAsmPrinter {
  public:
    explicit PPCLinuxAsmPrinter(TargetMachine &TM, MCStreamer &Streamer)
      : PPCAsmPrinter(TM, Streamer) {}

    virtual const char *getPassName() const {
      return "Linux PPC Assembly Printer";
    }

    bool doFinalization(Module &M);

    virtual void EmitFunctionEntryLabel();

    void EmitFunctionBodyEnd();
  };

  /// PPCDarwinAsmPrinter - PowerPC assembly printer, customized for Darwin/Mac
  /// OS X
  class PPCDarwinAsmPrinter : public PPCAsmPrinter {
  public:
    explicit PPCDarwinAsmPrinter(TargetMachine &TM, MCStreamer &Streamer)
      : PPCAsmPrinter(TM, Streamer) {}

    virtual const char *getPassName() const {
      return "Darwin PPC Assembly Printer";
    }

    bool doFinalization(Module &M);
    void EmitStartOfAsmFile(Module &M);

    void EmitFunctionStubs(const MachineModuleInfoMachO::SymbolListTy &Stubs);
  };
} // end of anonymous namespace

/// stripRegisterPrefix - This method strips the character prefix from a
/// register name so that only the number is left.  Used by for linux asm.
static const char *stripRegisterPrefix(const char *RegName) {
  switch (RegName[0]) {
    case 'r':
    case 'f':
    case 'v': return RegName + 1;
    case 'c': if (RegName[1] == 'r') return RegName + 2;
  }
  
  return RegName;
}

void PPCAsmPrinter::printOperand(const MachineInstr *MI, unsigned OpNo,
                                 raw_ostream &O) {
  const DataLayout *DL = TM.getDataLayout();
  const MachineOperand &MO = MI->getOperand(OpNo);
  
  switch (MO.getType()) {
  case MachineOperand::MO_Register: {
    const char *RegName = PPCInstPrinter::getRegisterName(MO.getReg());
    // Linux assembler (Others?) does not take register mnemonics.
    // FIXME - What about special registers used in mfspr/mtspr?
    if (!Subtarget.isDarwin()) RegName = stripRegisterPrefix(RegName);
    O << RegName;
    return;
  }
  case MachineOperand::MO_Immediate:
    O << MO.getImm();
    return;

  case MachineOperand::MO_MachineBasicBlock:
    O << *MO.getMBB()->getSymbol();
    return;
  case MachineOperand::MO_ConstantPoolIndex:
    O << DL->getPrivateGlobalPrefix() << "CPI" << getFunctionNumber()
      << '_' << MO.getIndex();
    return;
  case MachineOperand::MO_BlockAddress:
    O << *GetBlockAddressSymbol(MO.getBlockAddress());
    return;
  case MachineOperand::MO_GlobalAddress: {
    // Computing the address of a global symbol, not calling it.
    const GlobalValue *GV = MO.getGlobal();
    MCSymbol *SymToPrint;

    // External or weakly linked global variables need non-lazily-resolved stubs
    if (TM.getRelocationModel() != Reloc::Static &&
        (GV->isDeclaration() || GV->isWeakForLinker())) {
      if (!GV->hasHiddenVisibility()) {
        SymToPrint = getSymbolWithGlobalValueBase(GV, "$non_lazy_ptr");
        MachineModuleInfoImpl::StubValueTy &StubSym = 
          MMI->getObjFileInfo<MachineModuleInfoMachO>()
            .getGVStubEntry(SymToPrint);
        if (StubSym.getPointer() == 0)
          StubSym = MachineModuleInfoImpl::
            StubValueTy(getSymbol(GV), !GV->hasInternalLinkage());
      } else if (GV->isDeclaration() || GV->hasCommonLinkage() ||
                 GV->hasAvailableExternallyLinkage()) {
        SymToPrint = getSymbolWithGlobalValueBase(GV, "$non_lazy_ptr");
        
        MachineModuleInfoImpl::StubValueTy &StubSym = 
          MMI->getObjFileInfo<MachineModuleInfoMachO>().
                    getHiddenGVStubEntry(SymToPrint);
        if (StubSym.getPointer() == 0)
          StubSym = MachineModuleInfoImpl::
            StubValueTy(getSymbol(GV), !GV->hasInternalLinkage());
      } else {
        SymToPrint = getSymbol(GV);
      }
    } else {
      SymToPrint = getSymbol(GV);
    }
    
    O << *SymToPrint;

    printOffset(MO.getOffset(), O);
    return;
  }

  default:
    O << "<unknown operand type: " << MO.getType() << ">";
    return;
  }
}

/// PrintAsmOperand - Print out an operand for an inline asm expression.
///
bool PPCAsmPrinter::PrintAsmOperand(const MachineInstr *MI, unsigned OpNo,
                                    unsigned AsmVariant,
                                    const char *ExtraCode, raw_ostream &O) {
  // Does this asm operand have a single letter operand modifier?
  if (ExtraCode && ExtraCode[0]) {
    if (ExtraCode[1] != 0) return true; // Unknown modifier.

    switch (ExtraCode[0]) {
    default:
      // See if this is a generic print operand
      return AsmPrinter::PrintAsmOperand(MI, OpNo, AsmVariant, ExtraCode, O);
    case 'c': // Don't print "$" before a global var name or constant.
      break; // PPC never has a prefix.
    case 'L': // Write second word of DImode reference.
      // Verify that this operand has two consecutive registers.
      if (!MI->getOperand(OpNo).isReg() ||
          OpNo+1 == MI->getNumOperands() ||
          !MI->getOperand(OpNo+1).isReg())
        return true;
      ++OpNo;   // Return the high-part.
      break;
    case 'I':
      // Write 'i' if an integer constant, otherwise nothing.  Used to print
      // addi vs add, etc.
      if (MI->getOperand(OpNo).isImm())
        O << "i";
      return false;
    }
  }

  printOperand(MI, OpNo, O);
  return false;
}

// At the moment, all inline asm memory operands are a single register.
// In any case, the output of this routine should always be just one
// assembler operand.

bool PPCAsmPrinter::PrintAsmMemoryOperand(const MachineInstr *MI, unsigned OpNo,
                                          unsigned AsmVariant,
                                          const char *ExtraCode,
                                          raw_ostream &O) {
  if (ExtraCode && ExtraCode[0]) {
    if (ExtraCode[1] != 0) return true; // Unknown modifier.

    switch (ExtraCode[0]) {
    default: return true;  // Unknown modifier.
    case 'y': // A memory reference for an X-form instruction
      {
        const char *RegName = "r0";
        if (!Subtarget.isDarwin()) RegName = stripRegisterPrefix(RegName);
        O << RegName << ", ";
        printOperand(MI, OpNo, O);
        return false;
      }
    }
  }

  assert(MI->getOperand(OpNo).isReg());
  O << "0(";
  printOperand(MI, OpNo, O);
  O << ")";
  return false;
}


/// lookUpOrCreateTOCEntry -- Given a symbol, look up whether a TOC entry
/// exists for it.  If not, create one.  Then return a symbol that references
/// the TOC entry.
MCSymbol *PPCAsmPrinter::lookUpOrCreateTOCEntry(MCSymbol *Sym) {
  const DataLayout *DL = TM.getDataLayout();
  MCSymbol *&TOCEntry = TOC[Sym];

  // To avoid name clash check if the name already exists.
  while (TOCEntry == 0) {
    if (OutContext.LookupSymbol(Twine(DL->getPrivateGlobalPrefix()) +
                                "C" + Twine(TOCLabelID++)) == 0) {
      TOCEntry = GetTempSymbol("C", TOCLabelID);
    }
  }

  return TOCEntry;
}


/// EmitInstruction -- Print out a single PowerPC MI in Darwin syntax to
/// the current output stream.
///
void PPCAsmPrinter::EmitInstruction(const MachineInstr *MI) {
  MCInst TmpInst;
  bool isPPC64 = Subtarget.isPPC64();
  
  // Lower multi-instruction pseudo operations.
  switch (MI->getOpcode()) {
  default: break;
  case TargetOpcode::DBG_VALUE:
    llvm_unreachable("Should be handled target independently");
  case PPC::MovePCtoLR:
  case PPC::MovePCtoLR8: {
    // Transform %LR = MovePCtoLR
    // Into this, where the label is the PIC base: 
    //     bl L1$pb
    // L1$pb:
    MCSymbol *PICBase = MF->getPICBaseSymbol();
    
    // Emit the 'bl'.
    EmitToStreamer(OutStreamer, MCInstBuilder(PPC::BL)
      // FIXME: We would like an efficient form for this, so we don't have to do
      // a lot of extra uniquing.
      .addExpr(MCSymbolRefExpr::Create(PICBase, OutContext)));
    
    // Emit the label.
    OutStreamer.EmitLabel(PICBase);
    return;
  }
  case PPC::LDtocJTI:
  case PPC::LDtocCPT:
  case PPC::LDtoc: {
    // Transform %X3 = LDtoc <ga:@min1>, %X2
    LowerPPCMachineInstrToMCInst(MI, TmpInst, *this, Subtarget.isDarwin());

    // Change the opcode to LD, and the global address operand to be a
    // reference to the TOC entry we will synthesize later.
    TmpInst.setOpcode(PPC::LD);
    const MachineOperand &MO = MI->getOperand(1);

    // Map symbol -> label of TOC entry
    assert(MO.isGlobal() || MO.isCPI() || MO.isJTI());
    MCSymbol *MOSymbol = 0;
    if (MO.isGlobal())
      MOSymbol = getSymbol(MO.getGlobal());
    else if (MO.isCPI())
      MOSymbol = GetCPISymbol(MO.getIndex());
    else if (MO.isJTI())
      MOSymbol = GetJTISymbol(MO.getIndex());

    MCSymbol *TOCEntry = lookUpOrCreateTOCEntry(MOSymbol);

    const MCExpr *Exp =
      MCSymbolRefExpr::Create(TOCEntry, MCSymbolRefExpr::VK_PPC_TOC,
                              OutContext);
    TmpInst.getOperand(1) = MCOperand::CreateExpr(Exp);
    EmitToStreamer(OutStreamer, TmpInst);
    return;
  }
      
  case PPC::ADDIStocHA: {
    // Transform %Xd = ADDIStocHA %X2, <ga:@sym>
    LowerPPCMachineInstrToMCInst(MI, TmpInst, *this, Subtarget.isDarwin());

    // Change the opcode to ADDIS8.  If the global address is external,
    // has common linkage, is a function address, or is a jump table
    // address, then generate a TOC entry and reference that.  Otherwise
    // reference the symbol directly.
    TmpInst.setOpcode(PPC::ADDIS8);
    const MachineOperand &MO = MI->getOperand(2);
    assert((MO.isGlobal() || MO.isCPI() || MO.isJTI()) &&
           "Invalid operand for ADDIStocHA!");
    MCSymbol *MOSymbol = 0;
    bool IsExternal = false;
    bool IsFunction = false;
    bool IsCommon = false;
    bool IsAvailExt = false;

    if (MO.isGlobal()) {
      const GlobalValue *GValue = MO.getGlobal();
      const GlobalAlias *GAlias = dyn_cast<GlobalAlias>(GValue);
      const GlobalValue *RealGValue = GAlias ?
        GAlias->resolveAliasedGlobal(false) : GValue;
      MOSymbol = getSymbol(RealGValue);
      const GlobalVariable *GVar = dyn_cast<GlobalVariable>(RealGValue);
      IsExternal = GVar && !GVar->hasInitializer();
      IsCommon = GVar && RealGValue->hasCommonLinkage();
      IsFunction = !GVar;
      IsAvailExt = GVar && RealGValue->hasAvailableExternallyLinkage();
    } else if (MO.isCPI())
      MOSymbol = GetCPISymbol(MO.getIndex());
    else if (MO.isJTI())
      MOSymbol = GetJTISymbol(MO.getIndex());

    if (IsExternal || IsFunction || IsCommon || IsAvailExt || MO.isJTI() ||
        TM.getCodeModel() == CodeModel::Large)
      MOSymbol = lookUpOrCreateTOCEntry(MOSymbol);

    const MCExpr *Exp =
      MCSymbolRefExpr::Create(MOSymbol, MCSymbolRefExpr::VK_PPC_TOC_HA,
                              OutContext);
    TmpInst.getOperand(2) = MCOperand::CreateExpr(Exp);
    EmitToStreamer(OutStreamer, TmpInst);
    return;
  }
  case PPC::LDtocL: {
    // Transform %Xd = LDtocL <ga:@sym>, %Xs
    LowerPPCMachineInstrToMCInst(MI, TmpInst, *this, Subtarget.isDarwin());

    // Change the opcode to LD.  If the global address is external, has
    // common linkage, or is a jump table address, then reference the
    // associated TOC entry.  Otherwise reference the symbol directly.
    TmpInst.setOpcode(PPC::LD);
    const MachineOperand &MO = MI->getOperand(1);
    assert((MO.isGlobal() || MO.isJTI() || MO.isCPI()) &&
           "Invalid operand for LDtocL!");
    MCSymbol *MOSymbol = 0;

    if (MO.isJTI())
      MOSymbol = lookUpOrCreateTOCEntry(GetJTISymbol(MO.getIndex()));
    else if (MO.isCPI()) {
      MOSymbol = GetCPISymbol(MO.getIndex());
      if (TM.getCodeModel() == CodeModel::Large)
        MOSymbol = lookUpOrCreateTOCEntry(MOSymbol);
    }
    else if (MO.isGlobal()) {
      const GlobalValue *GValue = MO.getGlobal();
      const GlobalAlias *GAlias = dyn_cast<GlobalAlias>(GValue);
      const GlobalValue *RealGValue = GAlias ?
        GAlias->resolveAliasedGlobal(false) : GValue;
      MOSymbol = getSymbol(RealGValue);
      const GlobalVariable *GVar = dyn_cast<GlobalVariable>(RealGValue);
    
      if (!GVar || !GVar->hasInitializer() || RealGValue->hasCommonLinkage() ||
          RealGValue->hasAvailableExternallyLinkage() ||
          TM.getCodeModel() == CodeModel::Large)
        MOSymbol = lookUpOrCreateTOCEntry(MOSymbol);
    }

    const MCExpr *Exp =
      MCSymbolRefExpr::Create(MOSymbol, MCSymbolRefExpr::VK_PPC_TOC_LO,
                              OutContext);
    TmpInst.getOperand(1) = MCOperand::CreateExpr(Exp);
    EmitToStreamer(OutStreamer, TmpInst);
    return;
  }
  case PPC::ADDItocL: {
    // Transform %Xd = ADDItocL %Xs, <ga:@sym>
    LowerPPCMachineInstrToMCInst(MI, TmpInst, *this, Subtarget.isDarwin());

    // Change the opcode to ADDI8.  If the global address is external, then
    // generate a TOC entry and reference that.  Otherwise reference the
    // symbol directly.
    TmpInst.setOpcode(PPC::ADDI8);
    const MachineOperand &MO = MI->getOperand(2);
    assert((MO.isGlobal() || MO.isCPI()) && "Invalid operand for ADDItocL");
    MCSymbol *MOSymbol = 0;
    bool IsExternal = false;
    bool IsFunction = false;

    if (MO.isGlobal()) {
      const GlobalValue *GValue = MO.getGlobal();
      const GlobalAlias *GAlias = dyn_cast<GlobalAlias>(GValue);
      const GlobalValue *RealGValue = GAlias ?
        GAlias->resolveAliasedGlobal(false) : GValue;
      MOSymbol = getSymbol(RealGValue);
      const GlobalVariable *GVar = dyn_cast<GlobalVariable>(RealGValue);
      IsExternal = GVar && !GVar->hasInitializer();
      IsFunction = !GVar;
    } else if (MO.isCPI())
      MOSymbol = GetCPISymbol(MO.getIndex());

    if (IsFunction || IsExternal || TM.getCodeModel() == CodeModel::Large)
      MOSymbol = lookUpOrCreateTOCEntry(MOSymbol);

    const MCExpr *Exp =
      MCSymbolRefExpr::Create(MOSymbol, MCSymbolRefExpr::VK_PPC_TOC_LO,
                              OutContext);
    TmpInst.getOperand(2) = MCOperand::CreateExpr(Exp);
    EmitToStreamer(OutStreamer, TmpInst);
    return;
  }
  case PPC::ADDISgotTprelHA: {
    // Transform: %Xd = ADDISgotTprelHA %X2, <ga:@sym>
    // Into:      %Xd = ADDIS8 %X2, sym@got@tlsgd@ha
    assert(Subtarget.isPPC64() && "Not supported for 32-bit PowerPC");
    const MachineOperand &MO = MI->getOperand(2);
    const GlobalValue *GValue = MO.getGlobal();
    MCSymbol *MOSymbol = getSymbol(GValue);
    const MCExpr *SymGotTprel =
      MCSymbolRefExpr::Create(MOSymbol, MCSymbolRefExpr::VK_PPC_GOT_TPREL_HA,
                              OutContext);
    EmitToStreamer(OutStreamer, MCInstBuilder(PPC::ADDIS8)
                                .addReg(MI->getOperand(0).getReg())
                                .addReg(PPC::X2)
                                .addExpr(SymGotTprel));
    return;
  }
  case PPC::LDgotTprelL:
  case PPC::LDgotTprelL32: {
    // Transform %Xd = LDgotTprelL <ga:@sym>, %Xs
    LowerPPCMachineInstrToMCInst(MI, TmpInst, *this, Subtarget.isDarwin());

    // Change the opcode to LD.
    TmpInst.setOpcode(isPPC64 ? PPC::LD : PPC::LWZ);
    const MachineOperand &MO = MI->getOperand(1);
    const GlobalValue *GValue = MO.getGlobal();
    MCSymbol *MOSymbol = getSymbol(GValue);
    const MCExpr *Exp =
      MCSymbolRefExpr::Create(MOSymbol, MCSymbolRefExpr::VK_PPC_GOT_TPREL_LO,
                              OutContext);
    TmpInst.getOperand(1) = MCOperand::CreateExpr(Exp);
    EmitToStreamer(OutStreamer, TmpInst);
    return;
  }

  case PPC::PPC32GOT: {
    MCSymbol *GOTSymbol = OutContext.GetOrCreateSymbol(StringRef("_GLOBAL_OFFSET_TABLE_"));
    const MCExpr *SymGotTlsL =
      MCSymbolRefExpr::Create(GOTSymbol, MCSymbolRefExpr::VK_PPC_LO,
                              OutContext);
    const MCExpr *SymGotTlsHA =                               
      MCSymbolRefExpr::Create(GOTSymbol, MCSymbolRefExpr::VK_PPC_HA,
                              OutContext);
    EmitToStreamer(OutStreamer, MCInstBuilder(PPC::LI)
                                .addReg(MI->getOperand(0).getReg())
                                .addExpr(SymGotTlsL));
    EmitToStreamer(OutStreamer, MCInstBuilder(PPC::ADDIS)
                                .addReg(MI->getOperand(0).getReg())
                                .addReg(MI->getOperand(0).getReg())
                                .addExpr(SymGotTlsHA));
    return;
  }
  case PPC::ADDIStlsgdHA: {
    // Transform: %Xd = ADDIStlsgdHA %X2, <ga:@sym>
    // Into:      %Xd = ADDIS8 %X2, sym@got@tlsgd@ha
    assert(Subtarget.isPPC64() && "Not supported for 32-bit PowerPC");
    const MachineOperand &MO = MI->getOperand(2);
    const GlobalValue *GValue = MO.getGlobal();
    MCSymbol *MOSymbol = getSymbol(GValue);
    const MCExpr *SymGotTlsGD =
      MCSymbolRefExpr::Create(MOSymbol, MCSymbolRefExpr::VK_PPC_GOT_TLSGD_HA,
                              OutContext);
    EmitToStreamer(OutStreamer, MCInstBuilder(PPC::ADDIS8)
                                .addReg(MI->getOperand(0).getReg())
                                .addReg(PPC::X2)
                                .addExpr(SymGotTlsGD));
    return;
  }
  case PPC::ADDItlsgdL: {
    // Transform: %Xd = ADDItlsgdL %Xs, <ga:@sym>
    // Into:      %Xd = ADDI8 %Xs, sym@got@tlsgd@l
    assert(Subtarget.isPPC64() && "Not supported for 32-bit PowerPC");
    const MachineOperand &MO = MI->getOperand(2);
    const GlobalValue *GValue = MO.getGlobal();
    MCSymbol *MOSymbol = getSymbol(GValue);
    const MCExpr *SymGotTlsGD =
      MCSymbolRefExpr::Create(MOSymbol, MCSymbolRefExpr::VK_PPC_GOT_TLSGD_LO,
                              OutContext);
    EmitToStreamer(OutStreamer, MCInstBuilder(PPC::ADDI8)
                                .addReg(MI->getOperand(0).getReg())
                                .addReg(MI->getOperand(1).getReg())
                                .addExpr(SymGotTlsGD));
    return;
  }
  case PPC::GETtlsADDR: {
    // Transform: %X3 = GETtlsADDR %X3, <ga:@sym>
    // Into:      BL8_NOP_TLS __tls_get_addr(sym@tlsgd)
    assert(Subtarget.isPPC64() && "Not supported for 32-bit PowerPC");

    StringRef Name = "__tls_get_addr";
    MCSymbol *TlsGetAddr = OutContext.GetOrCreateSymbol(Name);
    const MCSymbolRefExpr *TlsRef = 
      MCSymbolRefExpr::Create(TlsGetAddr, MCSymbolRefExpr::VK_None, OutContext);
    const MachineOperand &MO = MI->getOperand(2);
    const GlobalValue *GValue = MO.getGlobal();
    MCSymbol *MOSymbol = getSymbol(GValue);
    const MCExpr *SymVar =
      MCSymbolRefExpr::Create(MOSymbol, MCSymbolRefExpr::VK_PPC_TLSGD,
                              OutContext);
    EmitToStreamer(OutStreamer, MCInstBuilder(PPC::BL8_NOP_TLS)
                                .addExpr(TlsRef)
                                .addExpr(SymVar));
    return;
  }
  case PPC::ADDIStlsldHA: {
    // Transform: %Xd = ADDIStlsldHA %X2, <ga:@sym>
    // Into:      %Xd = ADDIS8 %X2, sym@got@tlsld@ha
    assert(Subtarget.isPPC64() && "Not supported for 32-bit PowerPC");
    const MachineOperand &MO = MI->getOperand(2);
    const GlobalValue *GValue = MO.getGlobal();
    MCSymbol *MOSymbol = getSymbol(GValue);
    const MCExpr *SymGotTlsLD =
      MCSymbolRefExpr::Create(MOSymbol, MCSymbolRefExpr::VK_PPC_GOT_TLSLD_HA,
                              OutContext);
    EmitToStreamer(OutStreamer, MCInstBuilder(PPC::ADDIS8)
                                .addReg(MI->getOperand(0).getReg())
                                .addReg(PPC::X2)
                                .addExpr(SymGotTlsLD));
    return;
  }
  case PPC::ADDItlsldL: {
    // Transform: %Xd = ADDItlsldL %Xs, <ga:@sym>
    // Into:      %Xd = ADDI8 %Xs, sym@got@tlsld@l
    assert(Subtarget.isPPC64() && "Not supported for 32-bit PowerPC");
    const MachineOperand &MO = MI->getOperand(2);
    const GlobalValue *GValue = MO.getGlobal();
    MCSymbol *MOSymbol = getSymbol(GValue);
    const MCExpr *SymGotTlsLD =
      MCSymbolRefExpr::Create(MOSymbol, MCSymbolRefExpr::VK_PPC_GOT_TLSLD_LO,
                              OutContext);
    EmitToStreamer(OutStreamer, MCInstBuilder(PPC::ADDI8)
                                .addReg(MI->getOperand(0).getReg())
                                .addReg(MI->getOperand(1).getReg())
                                .addExpr(SymGotTlsLD));
    return;
  }
  case PPC::GETtlsldADDR: {
    // Transform: %X3 = GETtlsldADDR %X3, <ga:@sym>
    // Into:      BL8_NOP_TLS __tls_get_addr(sym@tlsld)
    assert(Subtarget.isPPC64() && "Not supported for 32-bit PowerPC");

    StringRef Name = "__tls_get_addr";
    MCSymbol *TlsGetAddr = OutContext.GetOrCreateSymbol(Name);
    const MCSymbolRefExpr *TlsRef = 
      MCSymbolRefExpr::Create(TlsGetAddr, MCSymbolRefExpr::VK_None, OutContext);
    const MachineOperand &MO = MI->getOperand(2);
    const GlobalValue *GValue = MO.getGlobal();
    MCSymbol *MOSymbol = getSymbol(GValue);
    const MCExpr *SymVar =
      MCSymbolRefExpr::Create(MOSymbol, MCSymbolRefExpr::VK_PPC_TLSLD,
                              OutContext);
    EmitToStreamer(OutStreamer, MCInstBuilder(PPC::BL8_NOP_TLS)
                                .addExpr(TlsRef)
                                .addExpr(SymVar));
    return;
  }
  case PPC::ADDISdtprelHA: {
    // Transform: %Xd = ADDISdtprelHA %X3, <ga:@sym>
    // Into:      %Xd = ADDIS8 %X3, sym@dtprel@ha
    assert(Subtarget.isPPC64() && "Not supported for 32-bit PowerPC");
    const MachineOperand &MO = MI->getOperand(2);
    const GlobalValue *GValue = MO.getGlobal();
    MCSymbol *MOSymbol = getSymbol(GValue);
    const MCExpr *SymDtprel =
      MCSymbolRefExpr::Create(MOSymbol, MCSymbolRefExpr::VK_PPC_DTPREL_HA,
                              OutContext);
    EmitToStreamer(OutStreamer, MCInstBuilder(PPC::ADDIS8)
                                .addReg(MI->getOperand(0).getReg())
                                .addReg(PPC::X3)
                                .addExpr(SymDtprel));
    return;
  }
  case PPC::ADDIdtprelL: {
    // Transform: %Xd = ADDIdtprelL %Xs, <ga:@sym>
    // Into:      %Xd = ADDI8 %Xs, sym@dtprel@l
    assert(Subtarget.isPPC64() && "Not supported for 32-bit PowerPC");
    const MachineOperand &MO = MI->getOperand(2);
    const GlobalValue *GValue = MO.getGlobal();
    MCSymbol *MOSymbol = getSymbol(GValue);
    const MCExpr *SymDtprel =
      MCSymbolRefExpr::Create(MOSymbol, MCSymbolRefExpr::VK_PPC_DTPREL_LO,
                              OutContext);
    EmitToStreamer(OutStreamer, MCInstBuilder(PPC::ADDI8)
                                .addReg(MI->getOperand(0).getReg())
                                .addReg(MI->getOperand(1).getReg())
                                .addExpr(SymDtprel));
    return;
  }
  case PPC::MFOCRF:
  case PPC::MFOCRF8:
    if (!Subtarget.hasMFOCRF()) {
      // Transform: %R3 = MFOCRF %CR7
      // Into:      %R3 = MFCR   ;; cr7
      unsigned NewOpcode =
        MI->getOpcode() == PPC::MFOCRF ? PPC::MFCR : PPC::MFCR8;
      OutStreamer.AddComment(PPCInstPrinter::
                             getRegisterName(MI->getOperand(1).getReg()));
      EmitToStreamer(OutStreamer, MCInstBuilder(NewOpcode)
                                  .addReg(MI->getOperand(0).getReg()));
      return;
    }
    break;
  case PPC::MTOCRF:
  case PPC::MTOCRF8:
    if (!Subtarget.hasMFOCRF()) {
      // Transform: %CR7 = MTOCRF %R3
      // Into:      MTCRF mask, %R3 ;; cr7
      unsigned NewOpcode =
        MI->getOpcode() == PPC::MTOCRF ? PPC::MTCRF : PPC::MTCRF8;
      unsigned Mask = 0x80 >> OutContext.getRegisterInfo()
                              ->getEncodingValue(MI->getOperand(0).getReg());
      OutStreamer.AddComment(PPCInstPrinter::
                             getRegisterName(MI->getOperand(0).getReg()));
      EmitToStreamer(OutStreamer, MCInstBuilder(NewOpcode)
                                  .addImm(Mask)
                                  .addReg(MI->getOperand(1).getReg()));
      return;
    }
    break;
  case PPC::LD:
  case PPC::STD:
  case PPC::LWA_32:
  case PPC::LWA: {
    // Verify alignment is legal, so we don't create relocations
    // that can't be supported.
    // FIXME:  This test is currently disabled for Darwin.  The test
    // suite shows a handful of test cases that fail this check for
    // Darwin.  Those need to be investigated before this sanity test
    // can be enabled for those subtargets.
    if (!Subtarget.isDarwin()) {
      unsigned OpNum = (MI->getOpcode() == PPC::STD) ? 2 : 1;
      const MachineOperand &MO = MI->getOperand(OpNum);
      if (MO.isGlobal() && MO.getGlobal()->getAlignment() < 4)
        llvm_unreachable("Global must be word-aligned for LD, STD, LWA!");
    }
    // Now process the instruction normally.
    break;
  }
  }

  LowerPPCMachineInstrToMCInst(MI, TmpInst, *this, Subtarget.isDarwin());
  EmitToStreamer(OutStreamer, TmpInst);
}

void PPCLinuxAsmPrinter::EmitFunctionEntryLabel() {
  if (!Subtarget.isPPC64())  // linux/ppc32 - Normal entry label.
    return AsmPrinter::EmitFunctionEntryLabel();
    
  // Emit an official procedure descriptor.
  MCSectionSubPair Current = OutStreamer.getCurrentSection();
  const MCSectionELF *Section = OutStreamer.getContext().getELFSection(".opd",
      ELF::SHT_PROGBITS, ELF::SHF_WRITE | ELF::SHF_ALLOC,
      SectionKind::getReadOnly());
  OutStreamer.SwitchSection(Section);
  OutStreamer.EmitLabel(CurrentFnSym);
  OutStreamer.EmitValueToAlignment(8);
  MCSymbol *Symbol1 = 
    OutContext.GetOrCreateSymbol(".L." + Twine(CurrentFnSym->getName()));
  // Generates a R_PPC64_ADDR64 (from FK_DATA_8) relocation for the function
  // entry point.
  OutStreamer.EmitValue(MCSymbolRefExpr::Create(Symbol1, OutContext),
			8 /*size*/);
  MCSymbol *Symbol2 = OutContext.GetOrCreateSymbol(StringRef(".TOC."));
  // Generates a R_PPC64_TOC relocation for TOC base insertion.
  OutStreamer.EmitValue(MCSymbolRefExpr::Create(Symbol2,
                        MCSymbolRefExpr::VK_PPC_TOCBASE, OutContext),
                        8/*size*/);
  // Emit a null environment pointer.
  OutStreamer.EmitIntValue(0, 8 /* size */);
  OutStreamer.SwitchSection(Current.first, Current.second);

  MCSymbol *RealFnSym = OutContext.GetOrCreateSymbol(
                          ".L." + Twine(CurrentFnSym->getName()));
  OutStreamer.EmitLabel(RealFnSym);
  CurrentFnSymForSize = RealFnSym;
}


bool PPCLinuxAsmPrinter::doFinalization(Module &M) {
  const DataLayout *TD = TM.getDataLayout();

  bool isPPC64 = TD->getPointerSizeInBits() == 64;

  PPCTargetStreamer &TS =
      static_cast<PPCTargetStreamer &>(*OutStreamer.getTargetStreamer());

  if (isPPC64 && !TOC.empty()) {
    const MCSectionELF *Section = OutStreamer.getContext().getELFSection(".toc",
        ELF::SHT_PROGBITS, ELF::SHF_WRITE | ELF::SHF_ALLOC,
        SectionKind::getReadOnly());
    OutStreamer.SwitchSection(Section);

    for (MapVector<MCSymbol*, MCSymbol*>::iterator I = TOC.begin(),
         E = TOC.end(); I != E; ++I) {
      OutStreamer.EmitLabel(I->second);
      MCSymbol *S = OutContext.GetOrCreateSymbol(I->first->getName());
      TS.emitTCEntry(*S);
    }
  }

  MachineModuleInfoELF &MMIELF =
    MMI->getObjFileInfo<MachineModuleInfoELF>();

  MachineModuleInfoELF::SymbolListTy Stubs = MMIELF.GetGVStubList();
  if (!Stubs.empty()) {
    OutStreamer.SwitchSection(getObjFileLowering().getDataSection());
    for (unsigned i = 0, e = Stubs.size(); i != e; ++i) {
      // L_foo$stub:
      OutStreamer.EmitLabel(Stubs[i].first);
      //   .long _foo
      OutStreamer.EmitValue(MCSymbolRefExpr::Create(Stubs[i].second.getPointer(),
                                                    OutContext),
                            isPPC64 ? 8 : 4/*size*/);
    }

    Stubs.clear();
    OutStreamer.AddBlankLine();
  }

  return AsmPrinter::doFinalization(M);
}

/// EmitFunctionBodyEnd - Print the traceback table before the .size
/// directive.
///
void PPCLinuxAsmPrinter::EmitFunctionBodyEnd() {
  // Only the 64-bit target requires a traceback table.  For now,
  // we only emit the word of zeroes that GDB requires to find
  // the end of the function, and zeroes for the eight-byte
  // mandatory fields.
  // FIXME: We should fill in the eight-byte mandatory fields as described in
  // the PPC64 ELF ABI (this is a low-priority item because GDB does not
  // currently make use of these fields).
  if (Subtarget.isPPC64()) {
    OutStreamer.EmitIntValue(0, 4/*size*/);
    OutStreamer.EmitIntValue(0, 8/*size*/);
  }
}

void PPCDarwinAsmPrinter::EmitStartOfAsmFile(Module &M) {
  static const char *const CPUDirectives[] = {
    "",
    "ppc",
    "ppc440",
    "ppc601",
    "ppc602",
    "ppc603",
    "ppc7400",
    "ppc750",
    "ppc970",
    "ppcA2",
    "ppce500mc",
    "ppce5500",
    "power3",
    "power4",
    "power5",
    "power5x",
    "power6",
    "power6x",
    "power7",
    "ppc64",
    "ppc64le"
  };

  unsigned Directive = Subtarget.getDarwinDirective();
  if (Subtarget.hasMFOCRF() && Directive < PPC::DIR_970)
    Directive = PPC::DIR_970;
  if (Subtarget.hasAltivec() && Directive < PPC::DIR_7400)
    Directive = PPC::DIR_7400;
  if (Subtarget.isPPC64() && Directive < PPC::DIR_64)
    Directive = PPC::DIR_64;
  assert(Directive <= PPC::DIR_64 && "Directive out of range.");

  assert(Directive < array_lengthof(CPUDirectives) &&
         "CPUDirectives[] might not be up-to-date!");
  PPCTargetStreamer &TStreamer =
      *static_cast<PPCTargetStreamer *>(OutStreamer.getTargetStreamer());
  TStreamer.emitMachine(CPUDirectives[Directive]);

  // Prime text sections so they are adjacent.  This reduces the likelihood a
  // large data or debug section causes a branch to exceed 16M limit.
  const TargetLoweringObjectFileMachO &TLOFMacho = 
    static_cast<const TargetLoweringObjectFileMachO &>(getObjFileLowering());
  OutStreamer.SwitchSection(TLOFMacho.getTextCoalSection());
  if (TM.getRelocationModel() == Reloc::PIC_) {
    OutStreamer.SwitchSection(
           OutContext.getMachOSection("__TEXT", "__picsymbolstub1",
                                      MCSectionMachO::S_SYMBOL_STUBS |
                                      MCSectionMachO::S_ATTR_PURE_INSTRUCTIONS,
                                      32, SectionKind::getText()));
  } else if (TM.getRelocationModel() == Reloc::DynamicNoPIC) {
    OutStreamer.SwitchSection(
           OutContext.getMachOSection("__TEXT","__symbol_stub1",
                                      MCSectionMachO::S_SYMBOL_STUBS |
                                      MCSectionMachO::S_ATTR_PURE_INSTRUCTIONS,
                                      16, SectionKind::getText()));
  }
  OutStreamer.SwitchSection(getObjFileLowering().getTextSection());
}

static MCSymbol *GetLazyPtr(MCSymbol *Sym, MCContext &Ctx) {
  // Remove $stub suffix, add $lazy_ptr.
  StringRef NoStub = Sym->getName().substr(0, Sym->getName().size()-5);
  return Ctx.GetOrCreateSymbol(NoStub + "$lazy_ptr");
}

// 'L' needed to designate label as local
static MCSymbol *GetAnonSym(MCSymbol *Sym, MCContext &Ctx) {
  // Add $tmp suffix to $stub, yielding $stub$tmp.
  return Ctx.GetOrCreateSymbol(Sym->getName() + "$tmp");
}

void PPCDarwinAsmPrinter::
EmitFunctionStubs(const MachineModuleInfoMachO::SymbolListTy &Stubs) {
  STACKTRACE_VERBOSE;
  bool isPPC64 = TM.getDataLayout()->getPointerSizeInBits() == 64;
  bool isDarwin = Subtarget.isDarwin();
  
  const TargetLoweringObjectFileMachO &TLOFMacho = 
    static_cast<const TargetLoweringObjectFileMachO &>(getObjFileLowering());

  // .lazy_symbol_pointer
  const MCSection *LSPSection = TLOFMacho.getLazySymbolPointerSection();
  
  // Output stubs for dynamically-linked functions
  // see http://developer.apple.com/library/mac/#documentation/developertools/reference/assembler/050-PowerPC_Addressing_Modes_and_Assembler_Instructions/ppc_instructions.html
  if (TM.getRelocationModel() == Reloc::PIC_) {
    STACKTRACE_INDENT_PRINT("Reloc::PIC_" << endl);
    const MCSection *StubSection = 
    OutContext.getMachOSection("__TEXT", "__picsymbolstub1",
                               MCSectionMachO::S_SYMBOL_STUBS |
                               MCSectionMachO::S_ATTR_PURE_INSTRUCTIONS,
                               32, SectionKind::getText());
    for (unsigned i = 0, e = Stubs.size(); i != e; ++i) {
      OutStreamer.SwitchSection(StubSection);
      EmitAlignment(4);
      
      MCSymbol *Stub = Stubs[i].first;
      MCSymbol *RawSym = Stubs[i].second.getPointer();
      MCSymbol *LazyPtr = GetLazyPtr(Stub, OutContext);
      MCSymbol *AnonSymbol = GetAnonSym(Stub, OutContext);
                                           
      OutStreamer.EmitLabel(Stub);
      OutStreamer.EmitSymbolAttribute(RawSym, MCSA_IndirectSymbol);

      const MCExpr *Anon = MCSymbolRefExpr::Create(AnonSymbol, OutContext);
      const MCExpr *LazyPtrExpr = MCSymbolRefExpr::Create(LazyPtr, OutContext);
      const MCExpr *Sub =
        MCBinaryExpr::CreateSub(LazyPtrExpr, Anon, OutContext);

      // mflr r0
      EmitToStreamer(OutStreamer, MCInstBuilder(PPC::MFLR).addReg(PPC::R0));
      // bcl 20, 31, AnonSymbol
<<<<<<< HEAD
      // unconditional, but doesn't push link register onto stack
      OutStreamer.EmitInstruction(MCInstBuilder(PPC::BCLalways).addExpr(Anon));
      OutStreamer.EmitLabel(AnonSymbol);
      // mflr r11 ; move LR to r11
      OutStreamer.EmitInstruction(MCInstBuilder(PPC::MFLR).addReg(PPC::R11));
      // load address one half at a time
=======
      EmitToStreamer(OutStreamer, MCInstBuilder(PPC::BCLalways).addExpr(Anon));
      OutStreamer.EmitLabel(AnonSymbol);
      // mflr r11
      EmitToStreamer(OutStreamer, MCInstBuilder(PPC::MFLR).addReg(PPC::R11));
>>>>>>> 81558937
      // addis r11, r11, ha16(LazyPtr - AnonSymbol)
      const MCExpr *SubHa16 = PPCMCExpr::CreateHa(Sub, isDarwin, OutContext);
      EmitToStreamer(OutStreamer, MCInstBuilder(PPC::ADDIS)
        .addReg(PPC::R11)
        .addReg(PPC::R11)
        .addExpr(SubHa16));
      // mtlr r0
      EmitToStreamer(OutStreamer, MCInstBuilder(PPC::MTLR).addReg(PPC::R0));

      // ldu r12, lo16(LazyPtr - AnonSymbol)(r11)
      // lwzu r12, lo16(LazyPtr - AnonSymbol)(r11)
      const MCExpr *SubLo16 = PPCMCExpr::CreateLo(Sub, isDarwin, OutContext);
      EmitToStreamer(OutStreamer, MCInstBuilder(isPPC64 ? PPC::LDU : PPC::LWZU)
        .addReg(PPC::R12)
        .addExpr(SubLo16).addExpr(SubLo16)
        .addReg(PPC::R11));
      // mtctr r12
      EmitToStreamer(OutStreamer, MCInstBuilder(PPC::MTCTR).addReg(PPC::R12));
      // bctr
      EmitToStreamer(OutStreamer, MCInstBuilder(PPC::BCTR));

      OutStreamer.SwitchSection(LSPSection);
      OutStreamer.EmitLabel(LazyPtr);
      OutStreamer.EmitSymbolAttribute(RawSym, MCSA_IndirectSymbol);

      MCSymbol *DyldStubBindingHelper =
        OutContext.GetOrCreateSymbol(StringRef("dyld_stub_binding_helper"));
      if (isPPC64) {
        // .quad dyld_stub_binding_helper
        OutStreamer.EmitSymbolValue(DyldStubBindingHelper, 8);
      } else {
        // .long dyld_stub_binding_helper
        OutStreamer.EmitSymbolValue(DyldStubBindingHelper, 4);
      }
    }
    OutStreamer.AddBlankLine();
    return;
  }
  
  STACKTRACE_INDENT_PRINT("not Reloc::PIC_" << endl);
  const MCSection *StubSection =
    OutContext.getMachOSection("__TEXT","__symbol_stub1",
                               MCSectionMachO::S_SYMBOL_STUBS |
                               MCSectionMachO::S_ATTR_PURE_INSTRUCTIONS,
                               16, SectionKind::getText());
  for (unsigned i = 0, e = Stubs.size(); i != e; ++i) {
    MCSymbol *Stub = Stubs[i].first;
    MCSymbol *RawSym = Stubs[i].second.getPointer();
    MCSymbol *LazyPtr = GetLazyPtr(Stub, OutContext);
    const MCExpr *LazyPtrExpr = MCSymbolRefExpr::Create(LazyPtr, OutContext);

    OutStreamer.SwitchSection(StubSection);
    EmitAlignment(4);
    OutStreamer.EmitLabel(Stub);
    OutStreamer.EmitSymbolAttribute(RawSym, MCSA_IndirectSymbol);

    // lis r11, ha16(LazyPtr)
    const MCExpr *LazyPtrHa16 =
      PPCMCExpr::CreateHa(LazyPtrExpr, isDarwin, OutContext);
    EmitToStreamer(OutStreamer, MCInstBuilder(PPC::LIS)
      .addReg(PPC::R11)
      .addExpr(LazyPtrHa16));

    // ldu r12, lo16(LazyPtr)(r11)
    // lwzu r12, lo16(LazyPtr)(r11)
    const MCExpr *LazyPtrLo16 =
      PPCMCExpr::CreateLo(LazyPtrExpr, isDarwin, OutContext);
    EmitToStreamer(OutStreamer, MCInstBuilder(isPPC64 ? PPC::LDU : PPC::LWZU)
      .addReg(PPC::R12)
      .addExpr(LazyPtrLo16).addExpr(LazyPtrLo16)
      .addReg(PPC::R11));

    // mtctr r12
    EmitToStreamer(OutStreamer, MCInstBuilder(PPC::MTCTR).addReg(PPC::R12));
    // bctr
    EmitToStreamer(OutStreamer, MCInstBuilder(PPC::BCTR));

    OutStreamer.SwitchSection(LSPSection);
    OutStreamer.EmitLabel(LazyPtr);
    OutStreamer.EmitSymbolAttribute(RawSym, MCSA_IndirectSymbol);

    MCSymbol *DyldStubBindingHelper =
      OutContext.GetOrCreateSymbol(StringRef("dyld_stub_binding_helper"));
    if (isPPC64) {
      // .quad dyld_stub_binding_helper
      OutStreamer.EmitSymbolValue(DyldStubBindingHelper, 8);
    } else {
      // .long dyld_stub_binding_helper
      OutStreamer.EmitSymbolValue(DyldStubBindingHelper, 4);
    }
  }
  
  OutStreamer.AddBlankLine();
}


bool PPCDarwinAsmPrinter::doFinalization(Module &M) {
  STACKTRACE_VERBOSE;
  bool isPPC64 = TM.getDataLayout()->getPointerSizeInBits() == 64;

  // Darwin/PPC always uses mach-o.
  const TargetLoweringObjectFileMachO &TLOFMacho = 
    static_cast<const TargetLoweringObjectFileMachO &>(getObjFileLowering());
  MachineModuleInfoMachO &MMIMacho =
    MMI->getObjFileInfo<MachineModuleInfoMachO>();
  
  MachineModuleInfoMachO::SymbolListTy Stubs = MMIMacho.GetFnStubList();
  if (!Stubs.empty())
    EmitFunctionStubs(Stubs);

  if (MAI->doesSupportExceptionHandling() && MMI) {
    // Add the (possibly multiple) personalities to the set of global values.
    // Only referenced functions get into the Personalities list.
    const std::vector<const Function*> &Personalities = MMI->getPersonalities();
    for (std::vector<const Function*>::const_iterator I = Personalities.begin(),
         E = Personalities.end(); I != E; ++I) {
      if (*I) {
        MCSymbol *NLPSym = getSymbolWithGlobalValueBase(*I, "$non_lazy_ptr");
        MachineModuleInfoImpl::StubValueTy &StubSym =
          MMIMacho.getGVStubEntry(NLPSym);
        StubSym = MachineModuleInfoImpl::StubValueTy(getSymbol(*I), true);
      }
    }
  }

  // Output stubs for dynamically-linked functions.
  Stubs = MMIMacho.GetGVStubList();
  
  // Output macho stubs for external and common global variables.
  if (!Stubs.empty()) {
    // Switch with ".non_lazy_symbol_pointer" directive.
    OutStreamer.SwitchSection(TLOFMacho.getNonLazySymbolPointerSection());
    EmitAlignment(isPPC64 ? 3 : 2);
    
    for (unsigned i = 0, e = Stubs.size(); i != e; ++i) {
      // L_foo$stub:
      OutStreamer.EmitLabel(Stubs[i].first);
      //   .indirect_symbol _foo
      MachineModuleInfoImpl::StubValueTy &MCSym = Stubs[i].second;
      OutStreamer.EmitSymbolAttribute(MCSym.getPointer(), MCSA_IndirectSymbol);

      if (MCSym.getInt())
        // External to current translation unit.
        OutStreamer.EmitIntValue(0, isPPC64 ? 8 : 4/*size*/);
      else
        // Internal to current translation unit.
        //
        // When we place the LSDA into the TEXT section, the type info pointers
        // need to be indirect and pc-rel. We accomplish this by using NLPs.
        // However, sometimes the types are local to the file. So we need to
        // fill in the value for the NLP in those cases.
        OutStreamer.EmitValue(MCSymbolRefExpr::Create(MCSym.getPointer(),
                                                      OutContext),
                              isPPC64 ? 8 : 4/*size*/);
    }

    Stubs.clear();
    OutStreamer.AddBlankLine();
  }

  Stubs = MMIMacho.GetHiddenGVStubList();
  if (!Stubs.empty()) {
    OutStreamer.SwitchSection(getObjFileLowering().getDataSection());
    EmitAlignment(isPPC64 ? 3 : 2);
    
    for (unsigned i = 0, e = Stubs.size(); i != e; ++i) {
      // L_foo$stub:
      OutStreamer.EmitLabel(Stubs[i].first);
      //   .long _foo
      OutStreamer.EmitValue(MCSymbolRefExpr::
                            Create(Stubs[i].second.getPointer(),
                                   OutContext),
                            isPPC64 ? 8 : 4/*size*/);
    }

    Stubs.clear();
    OutStreamer.AddBlankLine();
  }

  // Funny Darwin hack: This flag tells the linker that no global symbols
  // contain code that falls through to other global symbols (e.g. the obvious
  // implementation of multiple entry points).  If this doesn't occur, the
  // linker can safely perform dead code stripping.  Since LLVM never generates
  // code that does this, it is always safe to set.
  OutStreamer.EmitAssemblerFlag(MCAF_SubsectionsViaSymbols);

  return AsmPrinter::doFinalization(M);
}

/// createPPCAsmPrinterPass - Returns a pass that prints the PPC assembly code
/// for a MachineFunction to the given output stream, in a format that the
/// Darwin assembler can deal with.
///
static AsmPrinter *createPPCAsmPrinterPass(TargetMachine &tm,
                                           MCStreamer &Streamer) {
  const PPCSubtarget *Subtarget = &tm.getSubtarget<PPCSubtarget>();

  if (Subtarget->isDarwin())
    return new PPCDarwinAsmPrinter(tm, Streamer);
  return new PPCLinuxAsmPrinter(tm, Streamer);
}

// Force static initialization.
extern "C" void LLVMInitializePowerPCAsmPrinter() { 
  TargetRegistry::RegisterAsmPrinter(ThePPC32Target, createPPCAsmPrinterPass);
  TargetRegistry::RegisterAsmPrinter(ThePPC64Target, createPPCAsmPrinterPass);
}<|MERGE_RESOLUTION|>--- conflicted
+++ resolved
@@ -935,19 +935,12 @@
       // mflr r0
       EmitToStreamer(OutStreamer, MCInstBuilder(PPC::MFLR).addReg(PPC::R0));
       // bcl 20, 31, AnonSymbol
-<<<<<<< HEAD
       // unconditional, but doesn't push link register onto stack
-      OutStreamer.EmitInstruction(MCInstBuilder(PPC::BCLalways).addExpr(Anon));
-      OutStreamer.EmitLabel(AnonSymbol);
-      // mflr r11 ; move LR to r11
-      OutStreamer.EmitInstruction(MCInstBuilder(PPC::MFLR).addReg(PPC::R11));
-      // load address one half at a time
-=======
       EmitToStreamer(OutStreamer, MCInstBuilder(PPC::BCLalways).addExpr(Anon));
       OutStreamer.EmitLabel(AnonSymbol);
       // mflr r11
       EmitToStreamer(OutStreamer, MCInstBuilder(PPC::MFLR).addReg(PPC::R11));
->>>>>>> 81558937
+      // load address one half at a time
       // addis r11, r11, ha16(LazyPtr - AnonSymbol)
       const MCExpr *SubHa16 = PPCMCExpr::CreateHa(Sub, isDarwin, OutContext);
       EmitToStreamer(OutStreamer, MCInstBuilder(PPC::ADDIS)
