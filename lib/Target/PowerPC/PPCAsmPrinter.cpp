//===-- PPCAsmPrinter.cpp - Print machine instrs to PowerPC assembly ------===//
//
//                     The LLVM Compiler Infrastructure
//
// This file is distributed under the University of Illinois Open Source
// License. See LICENSE.TXT for details.
//
//===----------------------------------------------------------------------===//
//
// This file contains a printer that converts from our internal representation
// of machine-dependent LLVM code to PowerPC assembly language. This printer is
// the output mechanism used by `llc'.
//
// Documentation at http://developer.apple.com/documentation/DeveloperTools/
// Reference/Assembler/ASMIntroduction/chapter_1_section_1.html
//
//===----------------------------------------------------------------------===//

#include "PPC.h"
#include "InstPrinter/PPCInstPrinter.h"
#include "PPCMachineFunctionInfo.h"
#include "MCTargetDesc/PPCMCExpr.h"
#include "MCTargetDesc/PPCPredicates.h"
#include "PPCSubtarget.h"
#include "PPCTargetMachine.h"
#include "PPCTargetStreamer.h"
#include "llvm/ADT/MapVector.h"
#include "llvm/ADT/SmallString.h"
#include "llvm/ADT/StringExtras.h"
#include "llvm/CodeGen/AsmPrinter.h"
#include "llvm/CodeGen/MachineConstantPool.h"
#include "llvm/CodeGen/MachineFunctionPass.h"
#include "llvm/CodeGen/MachineInstr.h"
#include "llvm/CodeGen/MachineInstrBuilder.h"
#include "llvm/CodeGen/MachineModuleInfoImpls.h"
#include "llvm/CodeGen/MachineRegisterInfo.h"
#include "llvm/CodeGen/TargetLoweringObjectFileImpl.h"
#include "llvm/IR/Constants.h"
#include "llvm/IR/DebugInfo.h"
#include "llvm/IR/DerivedTypes.h"
#include "llvm/IR/Mangler.h"
#include "llvm/IR/Module.h"
#include "llvm/MC/MCAsmInfo.h"
#include "llvm/MC/MCContext.h"
#include "llvm/MC/MCExpr.h"
#include "llvm/MC/MCInst.h"
#include "llvm/MC/MCInstBuilder.h"
#include "llvm/MC/MCSectionELF.h"
#include "llvm/MC/MCSectionMachO.h"
#include "llvm/MC/MCStreamer.h"
#include "llvm/MC/MCSymbol.h"
#include "llvm/Support/CommandLine.h"
#include "llvm/Support/Debug.h"
#include "llvm/Support/ELF.h"
#include "llvm/Support/ErrorHandling.h"
#include "llvm/Support/MathExtras.h"
#include "llvm/Support/TargetRegistry.h"
#include "llvm/Support/raw_ostream.h"
#include "llvm/Target/TargetInstrInfo.h"
#include "llvm/Target/TargetOptions.h"
#include "llvm/Target/TargetRegisterInfo.h"

#define	ENABLE_STACKTRACE			0
#include "llvm/Support/stacktrace.h"

using namespace llvm;

#define DEBUG_TYPE "asmprinter"

namespace {
  class PPCAsmPrinter : public AsmPrinter {
  protected:
    MapVector<MCSymbol*, MCSymbol*> TOC;
    const PPCSubtarget &Subtarget;
    uint64_t TOCLabelID;
  public:
    explicit PPCAsmPrinter(TargetMachine &TM, MCStreamer &Streamer)
      : AsmPrinter(TM, Streamer),
        Subtarget(TM.getSubtarget<PPCSubtarget>()), TOCLabelID(0) {}

    const char *getPassName() const override {
      return "PowerPC Assembly Printer";
    }

    MCSymbol *lookUpOrCreateTOCEntry(MCSymbol *Sym);

    void EmitInstruction(const MachineInstr *MI) override;

    void printOperand(const MachineInstr *MI, unsigned OpNo, raw_ostream &O);

    bool PrintAsmOperand(const MachineInstr *MI, unsigned OpNo,
                         unsigned AsmVariant, const char *ExtraCode,
                         raw_ostream &O) override;
    bool PrintAsmMemoryOperand(const MachineInstr *MI, unsigned OpNo,
                               unsigned AsmVariant, const char *ExtraCode,
                               raw_ostream &O) override;
  };

  /// PPCLinuxAsmPrinter - PowerPC assembly printer, customized for Linux
  class PPCLinuxAsmPrinter : public PPCAsmPrinter {
  public:
    explicit PPCLinuxAsmPrinter(TargetMachine &TM, MCStreamer &Streamer)
      : PPCAsmPrinter(TM, Streamer) {}

    const char *getPassName() const override {
      return "Linux PPC Assembly Printer";
    }

    bool doFinalization(Module &M) override;
    void EmitStartOfAsmFile(Module &M) override;

    void EmitFunctionEntryLabel() override;

    void EmitFunctionBodyStart() override;
    void EmitFunctionBodyEnd() override;
  };

  /// PPCDarwinAsmPrinter - PowerPC assembly printer, customized for Darwin/Mac
  /// OS X
  class PPCDarwinAsmPrinter : public PPCAsmPrinter {
  public:
    explicit PPCDarwinAsmPrinter(TargetMachine &TM, MCStreamer &Streamer)
      : PPCAsmPrinter(TM, Streamer) {}

    const char *getPassName() const override {
      return "Darwin PPC Assembly Printer";
    }

    bool doFinalization(Module &M) override;
    void EmitStartOfAsmFile(Module &M) override;

    void EmitFunctionStubs(const MachineModuleInfoMachO::SymbolListTy &Stubs);
  };
} // end of anonymous namespace

/// stripRegisterPrefix - This method strips the character prefix from a
/// register name so that only the number is left.  Used by for linux asm.
static const char *stripRegisterPrefix(const char *RegName) {
  switch (RegName[0]) {
    case 'r':
    case 'f':
    case 'v':
      if (RegName[1] == 's')
        return RegName + 2;
      return RegName + 1;
    case 'c': if (RegName[1] == 'r') return RegName + 2;
  }
  
  return RegName;
}

void PPCAsmPrinter::printOperand(const MachineInstr *MI, unsigned OpNo,
                                 raw_ostream &O) {
  const DataLayout *DL = TM.getSubtargetImpl()->getDataLayout();
  const MachineOperand &MO = MI->getOperand(OpNo);
  
  switch (MO.getType()) {
  case MachineOperand::MO_Register: {
    const char *RegName = PPCInstPrinter::getRegisterName(MO.getReg());
    // Linux assembler (Others?) does not take register mnemonics.
    // FIXME - What about special registers used in mfspr/mtspr?
    if (!Subtarget.isDarwin()) RegName = stripRegisterPrefix(RegName);
    O << RegName;
    return;
  }
  case MachineOperand::MO_Immediate:
    O << MO.getImm();
    return;

  case MachineOperand::MO_MachineBasicBlock:
    O << *MO.getMBB()->getSymbol();
    return;
  case MachineOperand::MO_ConstantPoolIndex:
    O << DL->getPrivateGlobalPrefix() << "CPI" << getFunctionNumber()
      << '_' << MO.getIndex();
    return;
  case MachineOperand::MO_BlockAddress:
    O << *GetBlockAddressSymbol(MO.getBlockAddress());
    return;
  case MachineOperand::MO_GlobalAddress: {
    // Computing the address of a global symbol, not calling it.
    const GlobalValue *GV = MO.getGlobal();
    MCSymbol *SymToPrint;

    // External or weakly linked global variables need non-lazily-resolved stubs
    if (TM.getRelocationModel() != Reloc::Static &&
        (GV->isDeclaration() || GV->isWeakForLinker())) {
      if (!GV->hasHiddenVisibility()) {
        SymToPrint = getSymbolWithGlobalValueBase(GV, "$non_lazy_ptr");
        MachineModuleInfoImpl::StubValueTy &StubSym = 
          MMI->getObjFileInfo<MachineModuleInfoMachO>()
            .getGVStubEntry(SymToPrint);
        if (!StubSym.getPointer())
          StubSym = MachineModuleInfoImpl::
            StubValueTy(getSymbol(GV), !GV->hasInternalLinkage());
      } else if (GV->isDeclaration() || GV->hasCommonLinkage() ||
                 GV->hasAvailableExternallyLinkage()) {
        SymToPrint = getSymbolWithGlobalValueBase(GV, "$non_lazy_ptr");
        
        MachineModuleInfoImpl::StubValueTy &StubSym = 
          MMI->getObjFileInfo<MachineModuleInfoMachO>().
                    getHiddenGVStubEntry(SymToPrint);
        if (!StubSym.getPointer())
          StubSym = MachineModuleInfoImpl::
            StubValueTy(getSymbol(GV), !GV->hasInternalLinkage());
      } else {
        SymToPrint = getSymbol(GV);
      }
    } else {
      SymToPrint = getSymbol(GV);
    }
    
    O << *SymToPrint;

    printOffset(MO.getOffset(), O);
    return;
  }

  default:
    O << "<unknown operand type: " << (unsigned)MO.getType() << ">";
    return;
  }
}

/// PrintAsmOperand - Print out an operand for an inline asm expression.
///
bool PPCAsmPrinter::PrintAsmOperand(const MachineInstr *MI, unsigned OpNo,
                                    unsigned AsmVariant,
                                    const char *ExtraCode, raw_ostream &O) {
  // Does this asm operand have a single letter operand modifier?
  if (ExtraCode && ExtraCode[0]) {
    if (ExtraCode[1] != 0) return true; // Unknown modifier.

    switch (ExtraCode[0]) {
    default:
      // See if this is a generic print operand
      return AsmPrinter::PrintAsmOperand(MI, OpNo, AsmVariant, ExtraCode, O);
    case 'c': // Don't print "$" before a global var name or constant.
      break; // PPC never has a prefix.
    case 'L': // Write second word of DImode reference.
      // Verify that this operand has two consecutive registers.
      if (!MI->getOperand(OpNo).isReg() ||
          OpNo+1 == MI->getNumOperands() ||
          !MI->getOperand(OpNo+1).isReg())
        return true;
      ++OpNo;   // Return the high-part.
      break;
    case 'I':
      // Write 'i' if an integer constant, otherwise nothing.  Used to print
      // addi vs add, etc.
      if (MI->getOperand(OpNo).isImm())
        O << "i";
      return false;
    }
  }

  printOperand(MI, OpNo, O);
  return false;
}

// At the moment, all inline asm memory operands are a single register.
// In any case, the output of this routine should always be just one
// assembler operand.

bool PPCAsmPrinter::PrintAsmMemoryOperand(const MachineInstr *MI, unsigned OpNo,
                                          unsigned AsmVariant,
                                          const char *ExtraCode,
                                          raw_ostream &O) {
  if (ExtraCode && ExtraCode[0]) {
    if (ExtraCode[1] != 0) return true; // Unknown modifier.

    switch (ExtraCode[0]) {
    default: return true;  // Unknown modifier.
    case 'y': // A memory reference for an X-form instruction
      {
        const char *RegName = "r0";
        if (!Subtarget.isDarwin()) RegName = stripRegisterPrefix(RegName);
        O << RegName << ", ";
        printOperand(MI, OpNo, O);
        return false;
      }
    }
  }

  assert(MI->getOperand(OpNo).isReg());
  O << "0(";
  printOperand(MI, OpNo, O);
  O << ")";
  return false;
}


/// lookUpOrCreateTOCEntry -- Given a symbol, look up whether a TOC entry
/// exists for it.  If not, create one.  Then return a symbol that references
/// the TOC entry.
MCSymbol *PPCAsmPrinter::lookUpOrCreateTOCEntry(MCSymbol *Sym) {
  const DataLayout *DL = TM.getSubtargetImpl()->getDataLayout();
  MCSymbol *&TOCEntry = TOC[Sym];

  // To avoid name clash check if the name already exists.
  while (!TOCEntry) {
    if (OutContext.LookupSymbol(Twine(DL->getPrivateGlobalPrefix()) +
                                "C" + Twine(TOCLabelID++)) == nullptr) {
      TOCEntry = GetTempSymbol("C", TOCLabelID);
    }
  }

  return TOCEntry;
}


/// EmitInstruction -- Print out a single PowerPC MI in Darwin syntax to
/// the current output stream.
///
void PPCAsmPrinter::EmitInstruction(const MachineInstr *MI) {
  MCInst TmpInst;
  bool isPPC64 = Subtarget.isPPC64();
  
  // Lower multi-instruction pseudo operations.
  switch (MI->getOpcode()) {
  default: break;
  case TargetOpcode::DBG_VALUE:
    llvm_unreachable("Should be handled target independently");
  case PPC::MovePCtoLR:
  case PPC::MovePCtoLR8: {
    // Transform %LR = MovePCtoLR
    // Into this, where the label is the PIC base: 
    //     bl L1$pb
    // L1$pb:
    MCSymbol *PICBase = MF->getPICBaseSymbol();
    
    // Emit the 'bl'.
    EmitToStreamer(OutStreamer, MCInstBuilder(PPC::BL)
      // FIXME: We would like an efficient form for this, so we don't have to do
      // a lot of extra uniquing.
      .addExpr(MCSymbolRefExpr::Create(PICBase, OutContext)));
    
    // Emit the label.
    OutStreamer.EmitLabel(PICBase);
    return;
  }
  case PPC::GetGBRO: {
    // Get the offset from the GOT Base Register to the GOT
    LowerPPCMachineInstrToMCInst(MI, TmpInst, *this, Subtarget.isDarwin());
    MCSymbol *PICOffset = MF->getInfo<PPCFunctionInfo>()->getPICOffsetSymbol();
    TmpInst.setOpcode(PPC::LWZ);
    const MCExpr *Exp =
      MCSymbolRefExpr::Create(PICOffset, MCSymbolRefExpr::VK_None, OutContext);
    const MCExpr *PB =
      MCSymbolRefExpr::Create(MF->getPICBaseSymbol(),
                              MCSymbolRefExpr::VK_None,
                              OutContext);
    const MCOperand MO = TmpInst.getOperand(1);
    TmpInst.getOperand(1) = MCOperand::CreateExpr(MCBinaryExpr::CreateSub(Exp,
                                                                          PB,
                                                                          OutContext));
    TmpInst.addOperand(MO);
    EmitToStreamer(OutStreamer, TmpInst);
    return;
  }
  case PPC::UpdateGBR: {
    // Update the GOT Base Register to point to the GOT.  It may be possible to
    // merge this with the PPC::GetGBRO, doing it all in one step.
    LowerPPCMachineInstrToMCInst(MI, TmpInst, *this, Subtarget.isDarwin());
    TmpInst.setOpcode(PPC::ADD4);
    TmpInst.addOperand(TmpInst.getOperand(0));
    EmitToStreamer(OutStreamer, TmpInst);
    return;
  }
  case PPC::LWZtoc: {
    // Transform %X3 = LWZtoc <ga:@min1>, %X2
    LowerPPCMachineInstrToMCInst(MI, TmpInst, *this, Subtarget.isDarwin());

    // Change the opcode to LWZ, and the global address operand to be a
    // reference to the GOT entry we will synthesize later.
    TmpInst.setOpcode(PPC::LWZ);
    const MachineOperand &MO = MI->getOperand(1);

    // Map symbol -> label of TOC entry
    assert(MO.isGlobal() || MO.isCPI() || MO.isJTI());
    MCSymbol *MOSymbol = nullptr;
    if (MO.isGlobal())
      MOSymbol = getSymbol(MO.getGlobal());
    else if (MO.isCPI())
      MOSymbol = GetCPISymbol(MO.getIndex());
    else if (MO.isJTI())
      MOSymbol = GetJTISymbol(MO.getIndex());

    MCSymbol *TOCEntry = lookUpOrCreateTOCEntry(MOSymbol);

    const MCExpr *Exp =
      MCSymbolRefExpr::Create(TOCEntry, MCSymbolRefExpr::VK_None,
                              OutContext);
    const MCExpr *PB =
      MCSymbolRefExpr::Create(OutContext.GetOrCreateSymbol(Twine(".L.TOC.")),
                                                           OutContext);
    Exp = MCBinaryExpr::CreateSub(Exp, PB, OutContext);
    TmpInst.getOperand(1) = MCOperand::CreateExpr(Exp);
    EmitToStreamer(OutStreamer, TmpInst);
    return;
  }
  case PPC::LDtocJTI:
  case PPC::LDtocCPT:
  case PPC::LDtoc: {
    // Transform %X3 = LDtoc <ga:@min1>, %X2
    LowerPPCMachineInstrToMCInst(MI, TmpInst, *this, Subtarget.isDarwin());

    // Change the opcode to LD, and the global address operand to be a
    // reference to the TOC entry we will synthesize later.
    TmpInst.setOpcode(PPC::LD);
    const MachineOperand &MO = MI->getOperand(1);

    // Map symbol -> label of TOC entry
    assert(MO.isGlobal() || MO.isCPI() || MO.isJTI());
    MCSymbol *MOSymbol = nullptr;
    if (MO.isGlobal())
      MOSymbol = getSymbol(MO.getGlobal());
    else if (MO.isCPI())
      MOSymbol = GetCPISymbol(MO.getIndex());
    else if (MO.isJTI())
      MOSymbol = GetJTISymbol(MO.getIndex());

    MCSymbol *TOCEntry = lookUpOrCreateTOCEntry(MOSymbol);

    const MCExpr *Exp =
      MCSymbolRefExpr::Create(TOCEntry, MCSymbolRefExpr::VK_PPC_TOC,
                              OutContext);
    TmpInst.getOperand(1) = MCOperand::CreateExpr(Exp);
    EmitToStreamer(OutStreamer, TmpInst);
    return;
  }
      
  case PPC::ADDIStocHA: {
    // Transform %Xd = ADDIStocHA %X2, <ga:@sym>
    LowerPPCMachineInstrToMCInst(MI, TmpInst, *this, Subtarget.isDarwin());

    // Change the opcode to ADDIS8.  If the global address is external, has
    // common linkage, is a non-local function address, or is a jump table
    // address, then generate a TOC entry and reference that.  Otherwise
    // reference the symbol directly.
    TmpInst.setOpcode(PPC::ADDIS8);
    const MachineOperand &MO = MI->getOperand(2);
    assert((MO.isGlobal() || MO.isCPI() || MO.isJTI()) &&
           "Invalid operand for ADDIStocHA!");
    MCSymbol *MOSymbol = nullptr;
    bool IsExternal = false;
    bool IsNonLocalFunction = false;
    bool IsCommon = false;
    bool IsAvailExt = false;

    if (MO.isGlobal()) {
      const GlobalValue *GV = MO.getGlobal();
      MOSymbol = getSymbol(GV);
      IsExternal = GV->isDeclaration();
      IsCommon = GV->hasCommonLinkage();
      IsNonLocalFunction = GV->getType()->getElementType()->isFunctionTy() &&
        (GV->isDeclaration() || GV->isWeakForLinker());
      IsAvailExt = GV->hasAvailableExternallyLinkage();
    } else if (MO.isCPI())
      MOSymbol = GetCPISymbol(MO.getIndex());
    else if (MO.isJTI())
      MOSymbol = GetJTISymbol(MO.getIndex());

    if (IsExternal || IsNonLocalFunction || IsCommon || IsAvailExt ||
        MO.isJTI() || TM.getCodeModel() == CodeModel::Large)
      MOSymbol = lookUpOrCreateTOCEntry(MOSymbol);

    const MCExpr *Exp =
      MCSymbolRefExpr::Create(MOSymbol, MCSymbolRefExpr::VK_PPC_TOC_HA,
                              OutContext);
    TmpInst.getOperand(2) = MCOperand::CreateExpr(Exp);
    EmitToStreamer(OutStreamer, TmpInst);
    return;
  }
  case PPC::LDtocL: {
    // Transform %Xd = LDtocL <ga:@sym>, %Xs
    LowerPPCMachineInstrToMCInst(MI, TmpInst, *this, Subtarget.isDarwin());

    // Change the opcode to LD.  If the global address is external, has
    // common linkage, or is a jump table address, then reference the
    // associated TOC entry.  Otherwise reference the symbol directly.
    TmpInst.setOpcode(PPC::LD);
    const MachineOperand &MO = MI->getOperand(1);
    assert((MO.isGlobal() || MO.isJTI() || MO.isCPI()) &&
           "Invalid operand for LDtocL!");
    MCSymbol *MOSymbol = nullptr;

    if (MO.isJTI())
      MOSymbol = lookUpOrCreateTOCEntry(GetJTISymbol(MO.getIndex()));
    else if (MO.isCPI()) {
      MOSymbol = GetCPISymbol(MO.getIndex());
      if (TM.getCodeModel() == CodeModel::Large)
        MOSymbol = lookUpOrCreateTOCEntry(MOSymbol);
    }
    else if (MO.isGlobal()) {
      const GlobalValue *GValue = MO.getGlobal();
      MOSymbol = getSymbol(GValue);
      if (GValue->getType()->getElementType()->isFunctionTy() ||
          GValue->isDeclaration() || GValue->hasCommonLinkage() ||
          GValue->hasAvailableExternallyLinkage() ||
          TM.getCodeModel() == CodeModel::Large)
        MOSymbol = lookUpOrCreateTOCEntry(MOSymbol);
    }

    const MCExpr *Exp =
      MCSymbolRefExpr::Create(MOSymbol, MCSymbolRefExpr::VK_PPC_TOC_LO,
                              OutContext);
    TmpInst.getOperand(1) = MCOperand::CreateExpr(Exp);
    EmitToStreamer(OutStreamer, TmpInst);
    return;
  }
  case PPC::ADDItocL: {
    // Transform %Xd = ADDItocL %Xs, <ga:@sym>
    LowerPPCMachineInstrToMCInst(MI, TmpInst, *this, Subtarget.isDarwin());

    // Change the opcode to ADDI8.  If the global address is external, then
    // generate a TOC entry and reference that.  Otherwise reference the
    // symbol directly.
    TmpInst.setOpcode(PPC::ADDI8);
    const MachineOperand &MO = MI->getOperand(2);
    assert((MO.isGlobal() || MO.isCPI()) && "Invalid operand for ADDItocL");
    MCSymbol *MOSymbol = nullptr;
    bool IsExternal = false;
    bool IsNonLocalFunction = false;

    if (MO.isGlobal()) {
      const GlobalValue *GV = MO.getGlobal();
      MOSymbol = getSymbol(GV);
      IsExternal = GV->isDeclaration();
      IsNonLocalFunction = GV->getType()->getElementType()->isFunctionTy() &&
        (GV->isDeclaration() || GV->isWeakForLinker());
    } else if (MO.isCPI())
      MOSymbol = GetCPISymbol(MO.getIndex());

    if (IsNonLocalFunction || IsExternal ||
        TM.getCodeModel() == CodeModel::Large)
      MOSymbol = lookUpOrCreateTOCEntry(MOSymbol);

    const MCExpr *Exp =
      MCSymbolRefExpr::Create(MOSymbol, MCSymbolRefExpr::VK_PPC_TOC_LO,
                              OutContext);
    TmpInst.getOperand(2) = MCOperand::CreateExpr(Exp);
    EmitToStreamer(OutStreamer, TmpInst);
    return;
  }
  case PPC::ADDISgotTprelHA: {
    // Transform: %Xd = ADDISgotTprelHA %X2, <ga:@sym>
    // Into:      %Xd = ADDIS8 %X2, sym@got@tlsgd@ha
    assert(Subtarget.isPPC64() && "Not supported for 32-bit PowerPC");
    const MachineOperand &MO = MI->getOperand(2);
    const GlobalValue *GValue = MO.getGlobal();
    MCSymbol *MOSymbol = getSymbol(GValue);
    const MCExpr *SymGotTprel =
      MCSymbolRefExpr::Create(MOSymbol, MCSymbolRefExpr::VK_PPC_GOT_TPREL_HA,
                              OutContext);
    EmitToStreamer(OutStreamer, MCInstBuilder(PPC::ADDIS8)
                                .addReg(MI->getOperand(0).getReg())
                                .addReg(PPC::X2)
                                .addExpr(SymGotTprel));
    return;
  }
  case PPC::LDgotTprelL:
  case PPC::LDgotTprelL32: {
    // Transform %Xd = LDgotTprelL <ga:@sym>, %Xs
    LowerPPCMachineInstrToMCInst(MI, TmpInst, *this, Subtarget.isDarwin());

    // Change the opcode to LD.
    TmpInst.setOpcode(isPPC64 ? PPC::LD : PPC::LWZ);
    const MachineOperand &MO = MI->getOperand(1);
    const GlobalValue *GValue = MO.getGlobal();
    MCSymbol *MOSymbol = getSymbol(GValue);
    const MCExpr *Exp =
      MCSymbolRefExpr::Create(MOSymbol, MCSymbolRefExpr::VK_PPC_GOT_TPREL_LO,
                              OutContext);
    TmpInst.getOperand(1) = MCOperand::CreateExpr(Exp);
    EmitToStreamer(OutStreamer, TmpInst);
    return;
  }

  case PPC::PPC32PICGOT: {
    MCSymbol *GOTSymbol = OutContext.GetOrCreateSymbol(StringRef("_GLOBAL_OFFSET_TABLE_"));
    MCSymbol *GOTRef = OutContext.CreateTempSymbol();
    MCSymbol *NextInstr = OutContext.CreateTempSymbol();

    EmitToStreamer(OutStreamer, MCInstBuilder(PPC::BL)
      // FIXME: We would like an efficient form for this, so we don't have to do
      // a lot of extra uniquing.
      .addExpr(MCSymbolRefExpr::Create(NextInstr, OutContext)));
    const MCExpr *OffsExpr =
      MCBinaryExpr::CreateSub(MCSymbolRefExpr::Create(GOTSymbol, OutContext),
                                MCSymbolRefExpr::Create(GOTRef, OutContext),
        OutContext);
    OutStreamer.EmitLabel(GOTRef);
    OutStreamer.EmitValue(OffsExpr, 4);
    OutStreamer.EmitLabel(NextInstr);
    EmitToStreamer(OutStreamer, MCInstBuilder(PPC::MFLR)
                                .addReg(MI->getOperand(0).getReg()));
    EmitToStreamer(OutStreamer, MCInstBuilder(PPC::LWZ)
                                .addReg(MI->getOperand(1).getReg())
                                .addImm(0)
                                .addReg(MI->getOperand(0).getReg()));
    EmitToStreamer(OutStreamer, MCInstBuilder(PPC::ADD4)
                                .addReg(MI->getOperand(0).getReg())
                                .addReg(MI->getOperand(1).getReg())
                                .addReg(MI->getOperand(0).getReg()));
    return;
  }
  case PPC::PPC32GOT: {
    MCSymbol *GOTSymbol = OutContext.GetOrCreateSymbol(StringRef("_GLOBAL_OFFSET_TABLE_"));
    const MCExpr *SymGotTlsL =
      MCSymbolRefExpr::Create(GOTSymbol, MCSymbolRefExpr::VK_PPC_LO,
                              OutContext);
    const MCExpr *SymGotTlsHA =                               
      MCSymbolRefExpr::Create(GOTSymbol, MCSymbolRefExpr::VK_PPC_HA,
                              OutContext);
    EmitToStreamer(OutStreamer, MCInstBuilder(PPC::LI)
                                .addReg(MI->getOperand(0).getReg())
                                .addExpr(SymGotTlsL));
    EmitToStreamer(OutStreamer, MCInstBuilder(PPC::ADDIS)
                                .addReg(MI->getOperand(0).getReg())
                                .addReg(MI->getOperand(0).getReg())
                                .addExpr(SymGotTlsHA));
    return;
  }
  case PPC::ADDIStlsgdHA: {
    // Transform: %Xd = ADDIStlsgdHA %X2, <ga:@sym>
    // Into:      %Xd = ADDIS8 %X2, sym@got@tlsgd@ha
    assert(Subtarget.isPPC64() && "Not supported for 32-bit PowerPC");
    const MachineOperand &MO = MI->getOperand(2);
    const GlobalValue *GValue = MO.getGlobal();
    MCSymbol *MOSymbol = getSymbol(GValue);
    const MCExpr *SymGotTlsGD =
      MCSymbolRefExpr::Create(MOSymbol, MCSymbolRefExpr::VK_PPC_GOT_TLSGD_HA,
                              OutContext);
    EmitToStreamer(OutStreamer, MCInstBuilder(PPC::ADDIS8)
                                .addReg(MI->getOperand(0).getReg())
                                .addReg(PPC::X2)
                                .addExpr(SymGotTlsGD));
    return;
  }
  case PPC::ADDItlsgdL:
    // Transform: %Xd = ADDItlsgdL %Xs, <ga:@sym>
    // Into:      %Xd = ADDI8 %Xs, sym@got@tlsgd@l
  case PPC::ADDItlsgdL32: {
    // Transform: %Rd = ADDItlsgdL32 %Rs, <ga:@sym>
    // Into:      %Rd = ADDI %Rs, sym@got@tlsgd
    const MachineOperand &MO = MI->getOperand(2);
    const GlobalValue *GValue = MO.getGlobal();
    MCSymbol *MOSymbol = getSymbol(GValue);
    const MCExpr *SymGotTlsGD =
      MCSymbolRefExpr::Create(MOSymbol, Subtarget.isPPC64() ?
                                         MCSymbolRefExpr::VK_PPC_GOT_TLSGD_LO :
                                         MCSymbolRefExpr::VK_PPC_GOT_TLSGD,
                              OutContext);
    EmitToStreamer(OutStreamer,
                   MCInstBuilder(Subtarget.isPPC64() ? PPC::ADDI8 : PPC::ADDI)
                   .addReg(MI->getOperand(0).getReg())
                   .addReg(MI->getOperand(1).getReg())
                   .addExpr(SymGotTlsGD));
    return;
  }
  case PPC::GETtlsADDR:
    // Transform: %X3 = GETtlsADDR %X3, <ga:@sym>
    // Into:      BL8_NOP_TLS __tls_get_addr(sym@tlsgd)
  case PPC::GETtlsADDR32: {
    // Transform: %R3 = GETtlsADDR32 %R3, <ga:@sym>
    // Into:      BL_TLS __tls_get_addr(sym@tlsgd)@PLT

    StringRef Name = "__tls_get_addr";
    MCSymbol *TlsGetAddr = OutContext.GetOrCreateSymbol(Name);
    MCSymbolRefExpr::VariantKind Kind = MCSymbolRefExpr::VK_None;

    if (!Subtarget.isPPC64() && !Subtarget.isDarwin() &&
        TM.getRelocationModel() == Reloc::PIC_)
      Kind = MCSymbolRefExpr::VK_PLT;
    const MCSymbolRefExpr *TlsRef = 
      MCSymbolRefExpr::Create(TlsGetAddr, Kind, OutContext);
    const MachineOperand &MO = MI->getOperand(2);
    const GlobalValue *GValue = MO.getGlobal();
    MCSymbol *MOSymbol = getSymbol(GValue);
    const MCExpr *SymVar =
      MCSymbolRefExpr::Create(MOSymbol, MCSymbolRefExpr::VK_PPC_TLSGD,
                              OutContext);
    EmitToStreamer(OutStreamer,
                   MCInstBuilder(Subtarget.isPPC64() ?
                                  PPC::BL8_NOP_TLS : PPC::BL_TLS)
                   .addExpr(TlsRef)
                   .addExpr(SymVar));
    return;
  }
  case PPC::ADDIStlsldHA: {
    // Transform: %Xd = ADDIStlsldHA %X2, <ga:@sym>
    // Into:      %Xd = ADDIS8 %X2, sym@got@tlsld@ha
    assert(Subtarget.isPPC64() && "Not supported for 32-bit PowerPC");
    const MachineOperand &MO = MI->getOperand(2);
    const GlobalValue *GValue = MO.getGlobal();
    MCSymbol *MOSymbol = getSymbol(GValue);
    const MCExpr *SymGotTlsLD =
      MCSymbolRefExpr::Create(MOSymbol, MCSymbolRefExpr::VK_PPC_GOT_TLSLD_HA,
                              OutContext);
    EmitToStreamer(OutStreamer, MCInstBuilder(PPC::ADDIS8)
                                .addReg(MI->getOperand(0).getReg())
                                .addReg(PPC::X2)
                                .addExpr(SymGotTlsLD));
    return;
  }
  case PPC::ADDItlsldL:
    // Transform: %Xd = ADDItlsldL %Xs, <ga:@sym>
    // Into:      %Xd = ADDI8 %Xs, sym@got@tlsld@l
  case PPC::ADDItlsldL32: {
    // Transform: %Rd = ADDItlsldL32 %Rs, <ga:@sym>
    // Into:      %Rd = ADDI %Rs, sym@got@tlsld
    const MachineOperand &MO = MI->getOperand(2);
    const GlobalValue *GValue = MO.getGlobal();
    MCSymbol *MOSymbol = getSymbol(GValue);
    const MCExpr *SymGotTlsLD =
      MCSymbolRefExpr::Create(MOSymbol, Subtarget.isPPC64() ?
                                         MCSymbolRefExpr::VK_PPC_GOT_TLSLD_LO :
                                         MCSymbolRefExpr::VK_PPC_GOT_TLSLD,
                              OutContext);
    EmitToStreamer(OutStreamer,
                   MCInstBuilder(Subtarget.isPPC64() ? PPC::ADDI8 : PPC::ADDI)
                   .addReg(MI->getOperand(0).getReg())
                   .addReg(MI->getOperand(1).getReg())
                   .addExpr(SymGotTlsLD));
    return;
  }
  case PPC::GETtlsldADDR:
    // Transform: %X3 = GETtlsldADDR %X3, <ga:@sym>
    // Into:      BL8_NOP_TLS __tls_get_addr(sym@tlsld)
  case PPC::GETtlsldADDR32: {
    // Transform: %R3 = GETtlsldADDR32 %R3, <ga:@sym>
    // Into:      BL_TLS __tls_get_addr(sym@tlsld)@PLT

    StringRef Name = "__tls_get_addr";
    MCSymbol *TlsGetAddr = OutContext.GetOrCreateSymbol(Name);
    MCSymbolRefExpr::VariantKind Kind = MCSymbolRefExpr::VK_None;

    if (!Subtarget.isPPC64() && !Subtarget.isDarwin() &&
        TM.getRelocationModel() == Reloc::PIC_)
      Kind = MCSymbolRefExpr::VK_PLT;

    const MCSymbolRefExpr *TlsRef = 
      MCSymbolRefExpr::Create(TlsGetAddr, Kind, OutContext);
    const MachineOperand &MO = MI->getOperand(2);
    const GlobalValue *GValue = MO.getGlobal();
    MCSymbol *MOSymbol = getSymbol(GValue);
    const MCExpr *SymVar =
      MCSymbolRefExpr::Create(MOSymbol, MCSymbolRefExpr::VK_PPC_TLSLD,
                              OutContext);
    EmitToStreamer(OutStreamer,
                   MCInstBuilder(Subtarget.isPPC64() ?
                                  PPC::BL8_NOP_TLS : PPC::BL_TLS)
                   .addExpr(TlsRef)
                   .addExpr(SymVar));
    return;
  }
  case PPC::ADDISdtprelHA:
    // Transform: %Xd = ADDISdtprelHA %X3, <ga:@sym>
    // Into:      %Xd = ADDIS8 %X3, sym@dtprel@ha
  case PPC::ADDISdtprelHA32: {
    // Transform: %Rd = ADDISdtprelHA32 %R3, <ga:@sym>
    // Into:      %Rd = ADDIS %R3, sym@dtprel@ha
    const MachineOperand &MO = MI->getOperand(2);
    const GlobalValue *GValue = MO.getGlobal();
    MCSymbol *MOSymbol = getSymbol(GValue);
    const MCExpr *SymDtprel =
      MCSymbolRefExpr::Create(MOSymbol, MCSymbolRefExpr::VK_PPC_DTPREL_HA,
                              OutContext);
    EmitToStreamer(OutStreamer,
                   MCInstBuilder(Subtarget.isPPC64() ? PPC::ADDIS8 : PPC::ADDIS)
                   .addReg(MI->getOperand(0).getReg())
                   .addReg(Subtarget.isPPC64() ? PPC::X3 : PPC::R3)
                   .addExpr(SymDtprel));
    return;
  }
  case PPC::ADDIdtprelL:
    // Transform: %Xd = ADDIdtprelL %Xs, <ga:@sym>
    // Into:      %Xd = ADDI8 %Xs, sym@dtprel@l
  case PPC::ADDIdtprelL32: {
    // Transform: %Rd = ADDIdtprelL32 %Rs, <ga:@sym>
    // Into:      %Rd = ADDI %Rs, sym@dtprel@l
    const MachineOperand &MO = MI->getOperand(2);
    const GlobalValue *GValue = MO.getGlobal();
    MCSymbol *MOSymbol = getSymbol(GValue);
    const MCExpr *SymDtprel =
      MCSymbolRefExpr::Create(MOSymbol, MCSymbolRefExpr::VK_PPC_DTPREL_LO,
                              OutContext);
    EmitToStreamer(OutStreamer,
                   MCInstBuilder(Subtarget.isPPC64() ? PPC::ADDI8 : PPC::ADDI)
                   .addReg(MI->getOperand(0).getReg())
                   .addReg(MI->getOperand(1).getReg())
                   .addExpr(SymDtprel));
    return;
  }
  case PPC::MFOCRF:
  case PPC::MFOCRF8:
    if (!Subtarget.hasMFOCRF()) {
      // Transform: %R3 = MFOCRF %CR7
      // Into:      %R3 = MFCR   ;; cr7
      unsigned NewOpcode =
        MI->getOpcode() == PPC::MFOCRF ? PPC::MFCR : PPC::MFCR8;
      OutStreamer.AddComment(PPCInstPrinter::
                             getRegisterName(MI->getOperand(1).getReg()));
      EmitToStreamer(OutStreamer, MCInstBuilder(NewOpcode)
                                  .addReg(MI->getOperand(0).getReg()));
      return;
    }
    break;
  case PPC::MTOCRF:
  case PPC::MTOCRF8:
    if (!Subtarget.hasMFOCRF()) {
      // Transform: %CR7 = MTOCRF %R3
      // Into:      MTCRF mask, %R3 ;; cr7
      unsigned NewOpcode =
        MI->getOpcode() == PPC::MTOCRF ? PPC::MTCRF : PPC::MTCRF8;
      unsigned Mask = 0x80 >> OutContext.getRegisterInfo()
                              ->getEncodingValue(MI->getOperand(0).getReg());
      OutStreamer.AddComment(PPCInstPrinter::
                             getRegisterName(MI->getOperand(0).getReg()));
      EmitToStreamer(OutStreamer, MCInstBuilder(NewOpcode)
                                  .addImm(Mask)
                                  .addReg(MI->getOperand(1).getReg()));
      return;
    }
    break;
  case PPC::LD:
  case PPC::STD:
  case PPC::LWA_32:
  case PPC::LWA: {
    // Verify alignment is legal, so we don't create relocations
    // that can't be supported.
    // FIXME:  This test is currently disabled for Darwin.  The test
    // suite shows a handful of test cases that fail this check for
    // Darwin.  Those need to be investigated before this sanity test
    // can be enabled for those subtargets.
    if (!Subtarget.isDarwin()) {
      unsigned OpNum = (MI->getOpcode() == PPC::STD) ? 2 : 1;
      const MachineOperand &MO = MI->getOperand(OpNum);
      if (MO.isGlobal() && MO.getGlobal()->getAlignment() < 4)
        llvm_unreachable("Global must be word-aligned for LD, STD, LWA!");
    }
    // Now process the instruction normally.
    break;
  }
  }

  LowerPPCMachineInstrToMCInst(MI, TmpInst, *this, Subtarget.isDarwin());
  EmitToStreamer(OutStreamer, TmpInst);
}

void PPCLinuxAsmPrinter::EmitStartOfAsmFile(Module &M) {
  if (Subtarget.isELFv2ABI()) {
    PPCTargetStreamer *TS =
      static_cast<PPCTargetStreamer *>(OutStreamer.getTargetStreamer());

    if (TS)
      TS->emitAbiVersion(2);
  }

  if (Subtarget.isPPC64() || TM.getRelocationModel() != Reloc::PIC_)
    return AsmPrinter::EmitStartOfAsmFile(M);

  // FIXME: The use of .got2 assumes large GOT model (-fPIC), which is not
  // optimal for some cases.  We should consider supporting small model (-fpic)
  // as well in the future.
  assert(TM.getCodeModel() != CodeModel::Small &&
         "Small code model PIC is currently unsupported.");
  OutStreamer.SwitchSection(OutContext.getELFSection(".got2",
         ELF::SHT_PROGBITS, ELF::SHF_WRITE | ELF::SHF_ALLOC,
         SectionKind::getReadOnly()));

  MCSymbol *TOCSym = OutContext.GetOrCreateSymbol(Twine(".L.TOC."));
  MCSymbol *CurrentPos = OutContext.CreateTempSymbol();

  OutStreamer.EmitLabel(CurrentPos);

  // The GOT pointer points to the middle of the GOT, in order to reference the
  // entire 64kB range.  0x8000 is the midpoint.
  const MCExpr *tocExpr =
    MCBinaryExpr::CreateAdd(MCSymbolRefExpr::Create(CurrentPos, OutContext),
                            MCConstantExpr::Create(0x8000, OutContext),
                            OutContext);

  OutStreamer.EmitAssignment(TOCSym, tocExpr);

  OutStreamer.SwitchSection(getObjFileLowering().getTextSection());
}

void PPCLinuxAsmPrinter::EmitFunctionEntryLabel() {
  // linux/ppc32 - Normal entry label.
  if (!Subtarget.isPPC64() && TM.getRelocationModel() != Reloc::PIC_)
    return AsmPrinter::EmitFunctionEntryLabel();

  if (!Subtarget.isPPC64()) {
    const PPCFunctionInfo *PPCFI = MF->getInfo<PPCFunctionInfo>();
  	if (PPCFI->usesPICBase()) {
      MCSymbol *RelocSymbol = PPCFI->getPICOffsetSymbol();
      MCSymbol *PICBase = MF->getPICBaseSymbol();
      OutStreamer.EmitLabel(RelocSymbol);

      const MCExpr *OffsExpr =
        MCBinaryExpr::CreateSub(
          MCSymbolRefExpr::Create(OutContext.GetOrCreateSymbol(Twine(".L.TOC.")),
                                                               OutContext),
                                  MCSymbolRefExpr::Create(PICBase, OutContext),
          OutContext);
      OutStreamer.EmitValue(OffsExpr, 4);
      OutStreamer.EmitLabel(CurrentFnSym);
      return;
    } else
      return AsmPrinter::EmitFunctionEntryLabel();
  }

  // ELFv2 ABI - Normal entry label.
  if (Subtarget.isELFv2ABI())
    return AsmPrinter::EmitFunctionEntryLabel();

  // Emit an official procedure descriptor.
  MCSectionSubPair Current = OutStreamer.getCurrentSection();
  const MCSectionELF *Section = OutStreamer.getContext().getELFSection(".opd",
      ELF::SHT_PROGBITS, ELF::SHF_WRITE | ELF::SHF_ALLOC,
      SectionKind::getReadOnly());
  OutStreamer.SwitchSection(Section);
  OutStreamer.EmitLabel(CurrentFnSym);
  OutStreamer.EmitValueToAlignment(8);
  MCSymbol *Symbol1 = 
    OutContext.GetOrCreateSymbol(".L." + Twine(CurrentFnSym->getName()));
  // Generates a R_PPC64_ADDR64 (from FK_DATA_8) relocation for the function
  // entry point.
  OutStreamer.EmitValue(MCSymbolRefExpr::Create(Symbol1, OutContext),
			8 /*size*/);
  MCSymbol *Symbol2 = OutContext.GetOrCreateSymbol(StringRef(".TOC."));
  // Generates a R_PPC64_TOC relocation for TOC base insertion.
  OutStreamer.EmitValue(MCSymbolRefExpr::Create(Symbol2,
                        MCSymbolRefExpr::VK_PPC_TOCBASE, OutContext),
                        8/*size*/);
  // Emit a null environment pointer.
  OutStreamer.EmitIntValue(0, 8 /* size */);
  OutStreamer.SwitchSection(Current.first, Current.second);

  MCSymbol *RealFnSym = OutContext.GetOrCreateSymbol(
                          ".L." + Twine(CurrentFnSym->getName()));
  OutStreamer.EmitLabel(RealFnSym);
  CurrentFnSymForSize = RealFnSym;
}


bool PPCLinuxAsmPrinter::doFinalization(Module &M) {
  const DataLayout *TD = TM.getSubtargetImpl()->getDataLayout();

  bool isPPC64 = TD->getPointerSizeInBits() == 64;

  PPCTargetStreamer &TS =
      static_cast<PPCTargetStreamer &>(*OutStreamer.getTargetStreamer());

  if (!TOC.empty()) {
    const MCSectionELF *Section;
    
    if (isPPC64)
      Section = OutStreamer.getContext().getELFSection(".toc",
        ELF::SHT_PROGBITS, ELF::SHF_WRITE | ELF::SHF_ALLOC,
        SectionKind::getReadOnly());
	else
      Section = OutStreamer.getContext().getELFSection(".got2",
        ELF::SHT_PROGBITS, ELF::SHF_WRITE | ELF::SHF_ALLOC,
        SectionKind::getReadOnly());
    OutStreamer.SwitchSection(Section);

    for (MapVector<MCSymbol*, MCSymbol*>::iterator I = TOC.begin(),
         E = TOC.end(); I != E; ++I) {
      OutStreamer.EmitLabel(I->second);
      MCSymbol *S = OutContext.GetOrCreateSymbol(I->first->getName());
      if (isPPC64)
        TS.emitTCEntry(*S);
      else
        OutStreamer.EmitSymbolValue(S, 4);
    }
  }

  MachineModuleInfoELF &MMIELF =
    MMI->getObjFileInfo<MachineModuleInfoELF>();

  MachineModuleInfoELF::SymbolListTy Stubs = MMIELF.GetGVStubList();
  if (!Stubs.empty()) {
    OutStreamer.SwitchSection(getObjFileLowering().getDataSection());
    for (unsigned i = 0, e = Stubs.size(); i != e; ++i) {
      // L_foo$stub:
      OutStreamer.EmitLabel(Stubs[i].first);
      //   .long _foo
      OutStreamer.EmitValue(MCSymbolRefExpr::Create(Stubs[i].second.getPointer(),
                                                    OutContext),
                            isPPC64 ? 8 : 4/*size*/);
    }

    Stubs.clear();
    OutStreamer.AddBlankLine();
  }

  return AsmPrinter::doFinalization(M);
}

/// EmitFunctionBodyStart - Emit a global entry point prefix for ELFv2.
void PPCLinuxAsmPrinter::EmitFunctionBodyStart() {
  // In the ELFv2 ABI, in functions that use the TOC register, we need to
  // provide two entry points.  The ABI guarantees that when calling the
  // local entry point, r2 is set up by the caller to contain the TOC base
  // for this function, and when calling the global entry point, r12 is set
  // up by the caller to hold the address of the global entry point.  We
  // thus emit a prefix sequence along the following lines:
  //
  // func:
  //         # global entry point
  //         addis r2,r12,(.TOC.-func)@ha
  //         addi  r2,r2,(.TOC.-func)@l
  //         .localentry func, .-func
  //         # local entry point, followed by function body
  //
  // This ensures we have r2 set up correctly while executing the function
  // body, no matter which entry point is called.
  if (Subtarget.isELFv2ABI()
      // Only do all that if the function uses r2 in the first place.
      && !MF->getRegInfo().use_empty(PPC::X2)) {

    MCSymbol *GlobalEntryLabel = OutContext.CreateTempSymbol();
    OutStreamer.EmitLabel(GlobalEntryLabel);
    const MCSymbolRefExpr *GlobalEntryLabelExp =
      MCSymbolRefExpr::Create(GlobalEntryLabel, OutContext);

    MCSymbol *TOCSymbol = OutContext.GetOrCreateSymbol(StringRef(".TOC."));
    const MCExpr *TOCDeltaExpr =
      MCBinaryExpr::CreateSub(MCSymbolRefExpr::Create(TOCSymbol, OutContext),
                              GlobalEntryLabelExp, OutContext);

    const MCExpr *TOCDeltaHi =
      PPCMCExpr::CreateHa(TOCDeltaExpr, false, OutContext);
    EmitToStreamer(OutStreamer, MCInstBuilder(PPC::ADDIS)
                                .addReg(PPC::X2)
                                .addReg(PPC::X12)
                                .addExpr(TOCDeltaHi));

    const MCExpr *TOCDeltaLo =
      PPCMCExpr::CreateLo(TOCDeltaExpr, false, OutContext);
    EmitToStreamer(OutStreamer, MCInstBuilder(PPC::ADDI)
                                .addReg(PPC::X2)
                                .addReg(PPC::X2)
                                .addExpr(TOCDeltaLo));

    MCSymbol *LocalEntryLabel = OutContext.CreateTempSymbol();
    OutStreamer.EmitLabel(LocalEntryLabel);
    const MCSymbolRefExpr *LocalEntryLabelExp =
       MCSymbolRefExpr::Create(LocalEntryLabel, OutContext);
    const MCExpr *LocalOffsetExp =
      MCBinaryExpr::CreateSub(LocalEntryLabelExp,
                              GlobalEntryLabelExp, OutContext);

    PPCTargetStreamer *TS =
      static_cast<PPCTargetStreamer *>(OutStreamer.getTargetStreamer());

    if (TS)
      TS->emitLocalEntry(CurrentFnSym, LocalOffsetExp);
  }
}

/// EmitFunctionBodyEnd - Print the traceback table before the .size
/// directive.
///
void PPCLinuxAsmPrinter::EmitFunctionBodyEnd() {
  // Only the 64-bit target requires a traceback table.  For now,
  // we only emit the word of zeroes that GDB requires to find
  // the end of the function, and zeroes for the eight-byte
  // mandatory fields.
  // FIXME: We should fill in the eight-byte mandatory fields as described in
  // the PPC64 ELF ABI (this is a low-priority item because GDB does not
  // currently make use of these fields).
  if (Subtarget.isPPC64()) {
    OutStreamer.EmitIntValue(0, 4/*size*/);
    OutStreamer.EmitIntValue(0, 8/*size*/);
  }
}

void PPCDarwinAsmPrinter::EmitStartOfAsmFile(Module &M) {
  static const char *const CPUDirectives[] = {
    "",
    "ppc",
    "ppc440",
    "ppc601",
    "ppc602",
    "ppc603",
    "ppc7400",
    "ppc750",
    "ppc970",
    "ppcA2",
    "ppce500mc",
    "ppce5500",
    "power3",
    "power4",
    "power5",
    "power5x",
    "power6",
    "power6x",
    "power7",
    "ppc64",
    "ppc64le"
  };

  unsigned Directive = Subtarget.getDarwinDirective();
  if (Subtarget.hasMFOCRF() && Directive < PPC::DIR_970)
    Directive = PPC::DIR_970;
  if (Subtarget.hasAltivec() && Directive < PPC::DIR_7400)
    Directive = PPC::DIR_7400;
  if (Subtarget.isPPC64() && Directive < PPC::DIR_64)
    Directive = PPC::DIR_64;
  assert(Directive <= PPC::DIR_64 && "Directive out of range.");

  assert(Directive < array_lengthof(CPUDirectives) &&
         "CPUDirectives[] might not be up-to-date!");
  PPCTargetStreamer &TStreamer =
      *static_cast<PPCTargetStreamer *>(OutStreamer.getTargetStreamer());
  TStreamer.emitMachine(CPUDirectives[Directive]);

  // Prime text sections so they are adjacent.  This reduces the likelihood a
  // large data or debug section causes a branch to exceed 16M limit.
  const TargetLoweringObjectFileMachO &TLOFMacho = 
    static_cast<const TargetLoweringObjectFileMachO &>(getObjFileLowering());
  OutStreamer.SwitchSection(TLOFMacho.getTextCoalSection());
  if (TM.getRelocationModel() == Reloc::PIC_) {
    OutStreamer.SwitchSection(
           OutContext.getMachOSection("__TEXT", "__picsymbolstub1",
                                      MachO::S_SYMBOL_STUBS |
                                      MachO::S_ATTR_PURE_INSTRUCTIONS,
                                      32, SectionKind::getText()));
  } else if (TM.getRelocationModel() == Reloc::DynamicNoPIC) {
    OutStreamer.SwitchSection(
           OutContext.getMachOSection("__TEXT","__symbol_stub1",
                                      MachO::S_SYMBOL_STUBS |
                                      MachO::S_ATTR_PURE_INSTRUCTIONS,
                                      16, SectionKind::getText()));
  }
  OutStreamer.SwitchSection(getObjFileLowering().getTextSection());
}

static MCSymbol *GetLazyPtr(MCSymbol *Sym, MCContext &Ctx) {
  // Remove $stub suffix, add $lazy_ptr.
  StringRef NoStub = Sym->getName().substr(0, Sym->getName().size()-5);
  return Ctx.GetOrCreateSymbol(NoStub + "$lazy_ptr");
}

// 'L' needed to designate label as local
static MCSymbol *GetAnonSym(MCSymbol *Sym, MCContext &Ctx) {
  // Add $tmp suffix to $stub, yielding $stub$tmp.
  return Ctx.GetOrCreateSymbol(Sym->getName() + "$tmp");
}

void PPCDarwinAsmPrinter::
EmitFunctionStubs(const MachineModuleInfoMachO::SymbolListTy &Stubs) {
<<<<<<< HEAD
  STACKTRACE_VERBOSE;
  bool isPPC64 = TM.getDataLayout()->getPointerSizeInBits() == 64;
=======
  bool isPPC64 =
      TM.getSubtargetImpl()->getDataLayout()->getPointerSizeInBits() == 64;
>>>>>>> a7f0941b
  bool isDarwin = Subtarget.isDarwin();
  
  const TargetLoweringObjectFileMachO &TLOFMacho = 
    static_cast<const TargetLoweringObjectFileMachO &>(getObjFileLowering());

  // .lazy_symbol_pointer
  const MCSection *LSPSection = TLOFMacho.getLazySymbolPointerSection();
  
  // Output stubs for dynamically-linked functions
  // see http://developer.apple.com/library/mac/#documentation/developertools/reference/assembler/050-PowerPC_Addressing_Modes_and_Assembler_Instructions/ppc_instructions.html
  if (TM.getRelocationModel() == Reloc::PIC_) {
    STACKTRACE_INDENT_PRINT("Reloc::PIC_" << endl);
    const MCSection *StubSection = 
    OutContext.getMachOSection("__TEXT", "__picsymbolstub1",
                               MachO::S_SYMBOL_STUBS |
                               MachO::S_ATTR_PURE_INSTRUCTIONS,
                               32, SectionKind::getText());
    for (unsigned i = 0, e = Stubs.size(); i != e; ++i) {
      OutStreamer.SwitchSection(StubSection);
      EmitAlignment(4);
      
      MCSymbol *Stub = Stubs[i].first;
      MCSymbol *RawSym = Stubs[i].second.getPointer();
      MCSymbol *LazyPtr = GetLazyPtr(Stub, OutContext);
      MCSymbol *AnonSymbol = GetAnonSym(Stub, OutContext);
                                           
      OutStreamer.EmitLabel(Stub);
      OutStreamer.EmitSymbolAttribute(RawSym, MCSA_IndirectSymbol);

      const MCExpr *Anon = MCSymbolRefExpr::Create(AnonSymbol, OutContext);
      const MCExpr *LazyPtrExpr = MCSymbolRefExpr::Create(LazyPtr, OutContext);
      const MCExpr *Sub =
        MCBinaryExpr::CreateSub(LazyPtrExpr, Anon, OutContext);

      // mflr r0
      EmitToStreamer(OutStreamer, MCInstBuilder(PPC::MFLR).addReg(PPC::R0));
      // bcl 20, 31, AnonSymbol
      // unconditional, but doesn't push link register onto stack
      EmitToStreamer(OutStreamer, MCInstBuilder(PPC::BCLalways).addExpr(Anon));
      OutStreamer.EmitLabel(AnonSymbol);
      // mflr r11
      EmitToStreamer(OutStreamer, MCInstBuilder(PPC::MFLR).addReg(PPC::R11));
      // load address one half at a time
      // addis r11, r11, ha16(LazyPtr - AnonSymbol)
      const MCExpr *SubHa16 = PPCMCExpr::CreateHa(Sub, isDarwin, OutContext);
      EmitToStreamer(OutStreamer, MCInstBuilder(PPC::ADDIS)
        .addReg(PPC::R11)
        .addReg(PPC::R11)
        .addExpr(SubHa16));
      // mtlr r0
      EmitToStreamer(OutStreamer, MCInstBuilder(PPC::MTLR).addReg(PPC::R0));

      // ldu r12, lo16(LazyPtr - AnonSymbol)(r11)
      // lwzu r12, lo16(LazyPtr - AnonSymbol)(r11)
      const MCExpr *SubLo16 = PPCMCExpr::CreateLo(Sub, isDarwin, OutContext);
      EmitToStreamer(OutStreamer, MCInstBuilder(isPPC64 ? PPC::LDU : PPC::LWZU)
        .addReg(PPC::R12)
        .addExpr(SubLo16).addExpr(SubLo16)
        .addReg(PPC::R11));
      // mtctr r12
      EmitToStreamer(OutStreamer, MCInstBuilder(PPC::MTCTR).addReg(PPC::R12));
      // bctr
      EmitToStreamer(OutStreamer, MCInstBuilder(PPC::BCTR));

      OutStreamer.SwitchSection(LSPSection);
      OutStreamer.EmitLabel(LazyPtr);
      OutStreamer.EmitSymbolAttribute(RawSym, MCSA_IndirectSymbol);

      MCSymbol *DyldStubBindingHelper =
        OutContext.GetOrCreateSymbol(StringRef("dyld_stub_binding_helper"));
      if (isPPC64) {
        // .quad dyld_stub_binding_helper
        OutStreamer.EmitSymbolValue(DyldStubBindingHelper, 8);
      } else {
        // .long dyld_stub_binding_helper
        OutStreamer.EmitSymbolValue(DyldStubBindingHelper, 4);
      }
    }
    OutStreamer.AddBlankLine();
    return;
  }
  
  STACKTRACE_INDENT_PRINT("not Reloc::PIC_" << endl);
  const MCSection *StubSection =
    OutContext.getMachOSection("__TEXT","__symbol_stub1",
                               MachO::S_SYMBOL_STUBS |
                               MachO::S_ATTR_PURE_INSTRUCTIONS,
                               16, SectionKind::getText());
  for (unsigned i = 0, e = Stubs.size(); i != e; ++i) {
    MCSymbol *Stub = Stubs[i].first;
    MCSymbol *RawSym = Stubs[i].second.getPointer();
    MCSymbol *LazyPtr = GetLazyPtr(Stub, OutContext);
    const MCExpr *LazyPtrExpr = MCSymbolRefExpr::Create(LazyPtr, OutContext);

    OutStreamer.SwitchSection(StubSection);
    EmitAlignment(4);
    OutStreamer.EmitLabel(Stub);
    OutStreamer.EmitSymbolAttribute(RawSym, MCSA_IndirectSymbol);

    // lis r11, ha16(LazyPtr)
    const MCExpr *LazyPtrHa16 =
      PPCMCExpr::CreateHa(LazyPtrExpr, isDarwin, OutContext);
    EmitToStreamer(OutStreamer, MCInstBuilder(PPC::LIS)
      .addReg(PPC::R11)
      .addExpr(LazyPtrHa16));

    // ldu r12, lo16(LazyPtr)(r11)
    // lwzu r12, lo16(LazyPtr)(r11)
    const MCExpr *LazyPtrLo16 =
      PPCMCExpr::CreateLo(LazyPtrExpr, isDarwin, OutContext);
    EmitToStreamer(OutStreamer, MCInstBuilder(isPPC64 ? PPC::LDU : PPC::LWZU)
      .addReg(PPC::R12)
      .addExpr(LazyPtrLo16).addExpr(LazyPtrLo16)
      .addReg(PPC::R11));

    // mtctr r12
    EmitToStreamer(OutStreamer, MCInstBuilder(PPC::MTCTR).addReg(PPC::R12));
    // bctr
    EmitToStreamer(OutStreamer, MCInstBuilder(PPC::BCTR));

    OutStreamer.SwitchSection(LSPSection);
    OutStreamer.EmitLabel(LazyPtr);
    OutStreamer.EmitSymbolAttribute(RawSym, MCSA_IndirectSymbol);

    MCSymbol *DyldStubBindingHelper =
      OutContext.GetOrCreateSymbol(StringRef("dyld_stub_binding_helper"));
    if (isPPC64) {
      // .quad dyld_stub_binding_helper
      OutStreamer.EmitSymbolValue(DyldStubBindingHelper, 8);
    } else {
      // .long dyld_stub_binding_helper
      OutStreamer.EmitSymbolValue(DyldStubBindingHelper, 4);
    }
  }
  
  OutStreamer.AddBlankLine();
}


bool PPCDarwinAsmPrinter::doFinalization(Module &M) {
<<<<<<< HEAD
  STACKTRACE_VERBOSE;
  bool isPPC64 = TM.getDataLayout()->getPointerSizeInBits() == 64;
=======
  bool isPPC64 =
      TM.getSubtargetImpl()->getDataLayout()->getPointerSizeInBits() == 64;
>>>>>>> a7f0941b

  // Darwin/PPC always uses mach-o.
  const TargetLoweringObjectFileMachO &TLOFMacho = 
    static_cast<const TargetLoweringObjectFileMachO &>(getObjFileLowering());
  MachineModuleInfoMachO &MMIMacho =
    MMI->getObjFileInfo<MachineModuleInfoMachO>();
  
  MachineModuleInfoMachO::SymbolListTy Stubs = MMIMacho.GetFnStubList();
  if (!Stubs.empty())
    EmitFunctionStubs(Stubs);

  if (MAI->doesSupportExceptionHandling() && MMI) {
    // Add the (possibly multiple) personalities to the set of global values.
    // Only referenced functions get into the Personalities list.
    const std::vector<const Function*> &Personalities = MMI->getPersonalities();
    for (std::vector<const Function*>::const_iterator I = Personalities.begin(),
         E = Personalities.end(); I != E; ++I) {
      if (*I) {
        MCSymbol *NLPSym = getSymbolWithGlobalValueBase(*I, "$non_lazy_ptr");
        MachineModuleInfoImpl::StubValueTy &StubSym =
          MMIMacho.getGVStubEntry(NLPSym);
        StubSym = MachineModuleInfoImpl::StubValueTy(getSymbol(*I), true);
      }
    }
  }

  // Output stubs for dynamically-linked functions.
  Stubs = MMIMacho.GetGVStubList();
  
  // Output macho stubs for external and common global variables.
  if (!Stubs.empty()) {
    // Switch with ".non_lazy_symbol_pointer" directive.
    OutStreamer.SwitchSection(TLOFMacho.getNonLazySymbolPointerSection());
    EmitAlignment(isPPC64 ? 3 : 2);
    
    for (unsigned i = 0, e = Stubs.size(); i != e; ++i) {
      // L_foo$stub:
      OutStreamer.EmitLabel(Stubs[i].first);
      //   .indirect_symbol _foo
      MachineModuleInfoImpl::StubValueTy &MCSym = Stubs[i].second;
      OutStreamer.EmitSymbolAttribute(MCSym.getPointer(), MCSA_IndirectSymbol);

      if (MCSym.getInt())
        // External to current translation unit.
        OutStreamer.EmitIntValue(0, isPPC64 ? 8 : 4/*size*/);
      else
        // Internal to current translation unit.
        //
        // When we place the LSDA into the TEXT section, the type info pointers
        // need to be indirect and pc-rel. We accomplish this by using NLPs.
        // However, sometimes the types are local to the file. So we need to
        // fill in the value for the NLP in those cases.
        OutStreamer.EmitValue(MCSymbolRefExpr::Create(MCSym.getPointer(),
                                                      OutContext),
                              isPPC64 ? 8 : 4/*size*/);
    }

    Stubs.clear();
    OutStreamer.AddBlankLine();
  }

  Stubs = MMIMacho.GetHiddenGVStubList();
  if (!Stubs.empty()) {
    OutStreamer.SwitchSection(getObjFileLowering().getDataSection());
    EmitAlignment(isPPC64 ? 3 : 2);
    
    for (unsigned i = 0, e = Stubs.size(); i != e; ++i) {
      // L_foo$stub:
      OutStreamer.EmitLabel(Stubs[i].first);
      //   .long _foo
      OutStreamer.EmitValue(MCSymbolRefExpr::
                            Create(Stubs[i].second.getPointer(),
                                   OutContext),
                            isPPC64 ? 8 : 4/*size*/);
    }

    Stubs.clear();
    OutStreamer.AddBlankLine();
  }

  // Funny Darwin hack: This flag tells the linker that no global symbols
  // contain code that falls through to other global symbols (e.g. the obvious
  // implementation of multiple entry points).  If this doesn't occur, the
  // linker can safely perform dead code stripping.  Since LLVM never generates
  // code that does this, it is always safe to set.
  OutStreamer.EmitAssemblerFlag(MCAF_SubsectionsViaSymbols);

  return AsmPrinter::doFinalization(M);
}

/// createPPCAsmPrinterPass - Returns a pass that prints the PPC assembly code
/// for a MachineFunction to the given output stream, in a format that the
/// Darwin assembler can deal with.
///
static AsmPrinter *createPPCAsmPrinterPass(TargetMachine &tm,
                                           MCStreamer &Streamer) {
  const PPCSubtarget *Subtarget = &tm.getSubtarget<PPCSubtarget>();

  if (Subtarget->isDarwin())
    return new PPCDarwinAsmPrinter(tm, Streamer);
  return new PPCLinuxAsmPrinter(tm, Streamer);
}

// Force static initialization.
extern "C" void LLVMInitializePowerPCAsmPrinter() { 
  TargetRegistry::RegisterAsmPrinter(ThePPC32Target, createPPCAsmPrinterPass);
  TargetRegistry::RegisterAsmPrinter(ThePPC64Target, createPPCAsmPrinterPass);
  TargetRegistry::RegisterAsmPrinter(ThePPC64LETarget, createPPCAsmPrinterPass);
}<|MERGE_RESOLUTION|>--- conflicted
+++ resolved
@@ -1154,13 +1154,9 @@
 
 void PPCDarwinAsmPrinter::
 EmitFunctionStubs(const MachineModuleInfoMachO::SymbolListTy &Stubs) {
-<<<<<<< HEAD
   STACKTRACE_VERBOSE;
-  bool isPPC64 = TM.getDataLayout()->getPointerSizeInBits() == 64;
-=======
   bool isPPC64 =
       TM.getSubtargetImpl()->getDataLayout()->getPointerSizeInBits() == 64;
->>>>>>> a7f0941b
   bool isDarwin = Subtarget.isDarwin();
   
   const TargetLoweringObjectFileMachO &TLOFMacho = 
@@ -1301,13 +1297,9 @@
 
 
 bool PPCDarwinAsmPrinter::doFinalization(Module &M) {
-<<<<<<< HEAD
   STACKTRACE_VERBOSE;
-  bool isPPC64 = TM.getDataLayout()->getPointerSizeInBits() == 64;
-=======
   bool isPPC64 =
       TM.getSubtargetImpl()->getDataLayout()->getPointerSizeInBits() == 64;
->>>>>>> a7f0941b
 
   // Darwin/PPC always uses mach-o.
   const TargetLoweringObjectFileMachO &TLOFMacho = 
