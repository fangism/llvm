--- conflicted
+++ resolved
@@ -46,18 +46,11 @@
   else
     Ret += "-p:32:32";
 
-<<<<<<< HEAD
-//  Ret += "-f64:64:64-i64:64:64";
   // Note, the alignment values for f64 and i64 on ppc64 in Darwin
   // documentation are wrong; these are correct (i.e. "what gcc does").
   if (ST.isPPC64() || ST.isSVR4ABI())
-    Ret += "-i64:64";
-=======
-  // Note, the alignment values for f64 and i64 on ppc64 in Darwin
-  // documentation are wrong; these are correct (i.e. "what gcc does").
-  if (ST.isPPC64() || ST.isSVR4ABI())
+//    Ret += "-i64:64";
     Ret += "-f64:64:64-i64:64:64";
->>>>>>> 89bdc4dd
   else
     Ret += "-f64:32:64";
 
