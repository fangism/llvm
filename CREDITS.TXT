This file is a partial list of people who have contributed to the LLVM
project.  If you have contributed a patch or made some other contribution to
LLVM, please submit a patch to this file to add yourself, and it will be
done!

The list is sorted by surname and formatted to allow easy grepping and
beautification by scripts.  The fields are: name (N), email (E), web-address
(W), PGP key ID and fingerprint (P), description (D), snail-mail address
(S), and (I) IRC handle.


N: Vikram Adve
E: vadve@cs.uiuc.edu
W: http://www.cs.uiuc.edu/~vadve/
D: The Sparc64 backend, provider of much wisdom, and motivator for LLVM

N: Owen Anderson
E: resistor@mac.com
D: LCSSA pass and related LoopUnswitch work
D: GVNPRE pass, DataLayout refactoring, random improvements

N: Henrik Bach
D: MingW Win32 API portability layer

N: Aaron Ballman
E: aaron@aaronballman.com
D: __declspec attributes, Windows support, general bug fixing

N: Nate Begeman
E: natebegeman@mac.com
D: PowerPC backend developer
D: Target-independent code generator and analysis improvements

N: Daniel Berlin
E: dberlin@dberlin.org
D: ET-Forest implementation.
D: Sparse bitmap

N: David Blaikie
E: dblaikie@gmail.com
D: General bug fixing/fit & finish, mostly in Clang

N: Neil Booth
E: neil@daikokuya.co.uk
D: APFloat implementation.

N: Misha Brukman
E: brukman+llvm@uiuc.edu
W: http://misha.brukman.net
D: Portions of X86 and Sparc JIT compilers, PowerPC backend
D: Incremental bitcode loader

N: Cameron Buschardt
E: buschard@uiuc.edu
D: The `mem2reg' pass - promotes values stored in memory to registers

N: Brendon Cahoon
E: bcahoon@codeaurora.org
D: Loop unrolling with run-time trip counts.

N: Chandler Carruth
E: chandlerc@gmail.com
E: chandlerc@google.com
D: Hashing algorithms and interfaces
D: Inline cost analysis
D: Machine block placement pass
D: SROA

N: Casey Carter
E: ccarter@uiuc.edu
D: Fixes to the Reassociation pass, various improvement patches

N: Evan Cheng
E: evan.cheng@apple.com
D: ARM and X86 backends
D: Instruction scheduler improvements
D: Register allocator improvements
D: Loop optimizer improvements
D: Target-independent code generator improvements

N: Dan Villiom Podlaski Christiansen
E: danchr@gmail.com
E: danchr@cs.au.dk
W: http://villiom.dk
D: LLVM Makefile improvements
D: Clang diagnostic & driver tweaks
S: Aarhus, Denmark

N: Jeff Cohen
E: jeffc@jolt-lang.org
W: http://jolt-lang.org
D: Native Win32 API portability layer

N: John T. Criswell
E: criswell@uiuc.edu
D: Original Autoconf support, documentation improvements, bug fixes

N: Anshuman Dasgupta
E: adasgupt@codeaurora.org
D: Deterministic finite automaton based infrastructure for VLIW packetization

N: Stefanus Du Toit
E: stefanus.du.toit@intel.com
D: Bug fixes and minor improvements

N: Rafael Avila de Espindola
E: rafael.espindola@gmail.com
D: The ARM backend

N: Dave Estes
E: cestes@codeaurora.org
D: AArch64 machine description for Cortex-A53

N: Alkis Evlogimenos
E: alkis@evlogimenos.com
D: Linear scan register allocator, many codegen improvements, Java frontend

N: Hal Finkel
E: hfinkel@anl.gov
D: Basic-block autovectorization, PowerPC backend improvements

N: Ryan Flynn
E: pizza@parseerror.com
D: Miscellaneous bug fixes

N: Brian Gaeke
E: gaeke@uiuc.edu
W: http://www.students.uiuc.edu/~gaeke/
D: Portions of X86 static and JIT compilers; initial SparcV8 backend
D: Dynamic trace optimizer
D: FreeBSD/X86 compatibility fixes, the llvm-nm tool

N: Nicolas Geoffray
E: nicolas.geoffray@lip6.fr
W: http://www-src.lip6.fr/homepages/Nicolas.Geoffray/
D: PPC backend fixes for Linux

N: Louis Gerbarg
E: lgg@apple.com
D: Portions of the PowerPC backend

N: Saem Ghani
E: saemghani@gmail.com
D: Callgraph class cleanups

N: Mikhail Glushenkov
E: foldr@codedgers.com
D: Author of llvmc2

N: Dan Gohman
E: dan433584@gmail.com
D: Miscellaneous bug fixes

N: David Goodwin
E: david@goodwinz.net
D: Thumb-2 code generator

N: David Greene
E: greened@obbligato.org
D: Miscellaneous bug fixes
D: Register allocation refactoring

N: Gabor Greif
E: ggreif@gmail.com
D: Improvements for space efficiency

N: James Grosbach
E: grosbach@apple.com
I: grosbach
D: SjLj exception handling support
D: General fixes and improvements for the ARM back-end
D: MCJIT
D: ARM integrated assembler and assembly parser
D: Led effort for the backend formerly known as ARM64

N: Lang Hames
E: lhames@gmail.com
D: PBQP-based register allocator

N: Gordon Henriksen
E: gordonhenriksen@mac.com
D: Pluggable GC support
D: C interface
D: Ocaml bindings

N: Raul Fernandes Herbster
E: raul@dsc.ufcg.edu.br
D: JIT support for ARM

N: Paolo Invernizzi
E: arathorn@fastwebnet.it
D: Visual C++ compatibility fixes

N: Patrick Jenkins
E: patjenk@wam.umd.edu
D: Nightly Tester

N: Dale Johannesen
E: dalej@apple.com
D: ARM constant islands improvements
D: Tail merging improvements
D: Rewrite X87 back end
D: Use APFloat for floating point constants widely throughout compiler
D: Implement X87 long double

N: Brad Jones
E: kungfoomaster@nondot.org
D: Support for packed types

N: Rod Kay
E: rkay@auroraux.org
D: Author of LLVM Ada bindings

N: Eric Kidd
W: http://randomhacks.net/
D: llvm-config script

N: Anton Korobeynikov
E: asl@math.spbu.ru
D: Mingw32 fixes, cross-compiling support, stdcall/fastcall calling conv.
D: x86/linux PIC codegen, aliases, regparm/visibility attributes
D: Switch lowering refactoring

N: Sumant Kowshik
E: kowshik@uiuc.edu
D: Author of the original C backend

N: Benjamin Kramer
E: benny.kra@gmail.com
D: Miscellaneous bug fixes

N: Sundeep Kushwaha
E: sundeepk@codeaurora.org
D: Implemented DFA-based target independent VLIW packetizer

N: Christopher Lamb
E: christopher.lamb@gmail.com
D: aligned load/store support, parts of noalias and restrict support
D: vreg subreg infrastructure, X86 codegen improvements based on subregs
D: address spaces

N: Jim Laskey
E: jlaskey@apple.com
D: Improvements to the PPC backend, instruction scheduling
D: Debug and Dwarf implementation
D: Auto upgrade mangler
D: llvm-gcc4 svn wrangler

N: Chris Lattner
E: sabre@nondot.org
W: http://nondot.org/~sabre/
D: Primary architect of LLVM

N: Tanya Lattner (Tanya Brethour)
E: tonic@nondot.org
W: http://nondot.org/~tonic/
D: The initial llvm-ar tool, converted regression testsuite to dejagnu
D: Modulo scheduling in the SparcV9 backend
D: Release manager (1.7+)

N: Sylvestre Ledru
E: sylvestre@debian.org
W: http://sylvestre.ledru.info/
W: http://llvm.org/apt/
D: Debian and Ubuntu packaging
D: Continuous integration with jenkins

N: Andrew Lenharth
E: alenhar2@cs.uiuc.edu
W: http://www.lenharth.org/~andrewl/
D: Alpha backend
D: Sampling based profiling

N: Nick Lewycky
E: nicholas@mxc.ca
D: PredicateSimplifier pass

N: Tony Linthicum, et. al.
E: tlinth@codeaurora.org
D: Backend for Qualcomm's Hexagon VLIW processor.

N: Bruno Cardoso Lopes
E: bruno.cardoso@gmail.com
W: http://www.brunocardoso.org
D: The Mips backend

N: Duraid Madina
E: duraid@octopus.com.au
W: http://kinoko.c.u-tokyo.ac.jp/~duraid/
D: IA64 backend, BigBlock register allocator

N: John McCall
E: rjmccall@apple.com
D: Clang semantic analysis and IR generation

N: Michael McCracken
E: michael.mccracken@gmail.com
D: Line number support for llvmgcc

N: Vladimir Merzliakov
E: wanderer@rsu.ru
D: Test suite fixes for FreeBSD

N: Scott Michel
E: scottm@aero.org
D: Added STI Cell SPU backend.

N: Kai Nacke
E: kai@redstar.de
D: Support for implicit TLS model used with MS VC runtime
D: Dumping of Win64 EH structures

N: Takumi Nakamura
E: geek4civic@gmail.com
E: chapuni@hf.rim.or.jp
D: Cygwin and MinGW support.
D: Win32 tweaks.
S: Yokohama, Japan

N: Edward O'Callaghan
E: eocallaghan@auroraux.org
W: http://www.auroraux.org
D: Add Clang support with various other improvements to utils/NewNightlyTest.pl
D: Fix and maintain Solaris & AuroraUX support for llvm, various build warnings
D: and error clean ups.

N: Morten Ofstad
E: morten@hue.no
D: Visual C++ compatibility fixes

N: Jakob Stoklund Olesen
E: stoklund@2pi.dk
D: Machine code verifier
D: Blackfin backend
D: Fast register allocator
D: Greedy register allocator

N: Richard Osborne
E: richard@xmos.com
D: XCore backend

N: Devang Patel
E: dpatel@apple.com
D: LTO tool, PassManager rewrite, Loop Pass Manager, Loop Rotate
D: GCC PCH Integration (llvm-gcc), llvm-gcc improvements
D: Optimizer improvements, Loop Index Split

N: Ana Pazos
E: apazos@codeaurora.org
D: Fixes and improvements to the AArch64 backend

N: Wesley Peck
E: peckw@wesleypeck.com
W: http://wesleypeck.com/
D: MicroBlaze backend

N: Francois Pichet
E: pichet2000@gmail.com
D: MSVC support

N: Vladimir Prus
W: http://vladimir_prus.blogspot.com
E: ghost@cs.msu.su
D: Made inst_iterator behave like a proper iterator, LowerConstantExprs pass

N: Kalle Raiskila
E: kalle.rasikila@nokia.com
D: Some bugfixes to CellSPU

N: Xerxes Ranby
E: xerxes@zafena.se
D: Cmake dependency chain and various bug fixes

N: Alex Rosenberg
E: alexr@leftfield.org
I: arosenberg
D: ARM calling conventions rewrite, hard float support

N: Chad Rosier
E: mcrosier@codeaurora.org
I: mcrosier
D: AArch64 fast instruction selection pass
D: Fixes and improvements to the ARM fast-isel pass
D: Fixes and improvements to the AArch64 backend

N: Nadav Rotem
E: nrotem@apple.com
D: X86 code generation improvements, Loop Vectorizer.

N: Roman Samoilov
E: roman@codedgers.com
D: MSIL backend

N: Duncan Sands
E: baldrick@free.fr
I: baldrick
D: Ada support in llvm-gcc
D: Dragonegg plugin
D: Exception handling improvements
D: Type legalizer rewrite

N: Ruchira Sasanka
E: sasanka@uiuc.edu
D: Graph coloring register allocator for the Sparc64 backend

N: Arnold Schwaighofer
E: arnold.schwaighofer@gmail.com
D: Tail call optimization for the x86 backend

N: Shantonu Sen
E: ssen@apple.com
D: Miscellaneous bug fixes

N: Anand Shukla
E: ashukla@cs.uiuc.edu
D: The `paths' pass

N: Michael J. Spencer
E: bigcheesegs@gmail.com
D: Shepherding Windows COFF support into MC.
D: Lots of Windows stuff.

N: Reid Spencer
E: rspencer@reidspencer.com
W: http://reidspencer.com/
D: Lots of stuff, see: http://wiki.llvm.org/index.php/User:Reid

N: Alp Toker
E: alp@nuanti.com
W: http://atoker.com/
D: C++ frontend next generation standards implementation

N: Craig Topper
E: craig.topper@gmail.com
D: X86 codegen and disassembler improvements. AVX2 support.

N: Edwin Torok
E: edwintorok@gmail.com
D: Miscellaneous bug fixes

N: Adam Treat
E: manyoso@yahoo.com
D: C++ bugs filed, and C++ front-end bug fixes.

N: Lauro Ramos Venancio
E: lauro.venancio@indt.org.br
D: ARM backend improvements
D: Thread Local Storage implementation

N: Bill Wendling
I: wendling
E: isanbard@gmail.com
D: Release manager, IR Linker, LTO
D: Bunches of stuff

N: Bob Wilson
E: bob.wilson@acm.org
D: Advanced SIMD (NEON) support in the ARM backend.
<<<<<<< HEAD

N: David Fang
D: PowerPC-Darwin port

N: Iain Sandoe
D: PowerPC-Darwin port
=======
>>>>>>> a7f0941b
<|MERGE_RESOLUTION|>--- conflicted
+++ resolved
@@ -456,12 +456,11 @@
 N: Bob Wilson
 E: bob.wilson@acm.org
 D: Advanced SIMD (NEON) support in the ARM backend.
-<<<<<<< HEAD
 
 N: David Fang
+I: fangism
 D: PowerPC-Darwin port
 
 N: Iain Sandoe
-D: PowerPC-Darwin port
-=======
->>>>>>> a7f0941b
+I: iains
+D: Darwin legacy port