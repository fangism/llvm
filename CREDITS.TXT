--- conflicted
+++ resolved
@@ -465,64 +465,62 @@
 E: bob.wilson@acm.org
 D: Advanced SIMD (NEON) support in the ARM backend.
 
-<<<<<<< HEAD
+N: Alexey Bataev
+E: a.bataev@hotmail.com
+D: Clang OpenMP implementation
+
+N: Andrey Bokhanko
+E: andreybokhanko@gmail.com 
+D: Clang OpenMP implementation
+
+N: Carlo Bertolli
+E: cbertol@us.ibm.com 
+D: Clang OpenMP implementation
+
+N: Eric Stotzer
+E: estotzer@ti.com 
+D: Clang OpenMP implementation
+
+N: Kelvin Li
+E: kkwli0@gmail.com 
+D: Clang OpenMP implementation
+
+N: Samuel Antao
+E: sfantao@us.ibm.com 
+D: Clang OpenMP implementation
+
+N: Sergey Ostanevich
+E: sergos.gnu@gmail.com 
+D: Clang OpenMP implementation
+
+N: Alexandre Eichenberger
+E: alexe@us.ibm.com 
+D: Clang OpenMP implementation
+
+N: Guansong Zhang
+E: guansong.zhang@amd.com 
+D: Clang OpenMP implementation
+
+N: Sunita Chandrasekaran
+E: sunisg123@gmail.com  
+D: Clang OpenMP implementation
+
+N: Michael Wong
+E: fraggamuffin@gmail.com 
+D: Clang OpenMP implementation
+
+N: Alexander Mussman
+E: alexander.musman@intel.com 
+D: Clang OpenMP implementation
+
+N: Kevin O'Brien
+E: caomhin@us.ibm.com 
+D: Clang OpenMP implementation
+
 N: David Fang
 I: fangism
 D: PowerPC-Darwin port
 
 N: Iain Sandoe
 I: iains
-D: Darwin legacy port
-=======
-N: Alexey Bataev
-E: a.bataev@hotmail.com
-D: Clang OpenMP implementation
-
-N: Andrey Bokhanko
-E: andreybokhanko@gmail.com 
-D: Clang OpenMP implementation
-
-N: Carlo Bertolli
-E: cbertol@us.ibm.com 
-D: Clang OpenMP implementation
-
-N: Eric Stotzer
-E: estotzer@ti.com 
-D: Clang OpenMP implementation
-
-N: Kelvin Li
-E: kkwli0@gmail.com 
-D: Clang OpenMP implementation
-
-N: Samuel Antao
-E: sfantao@us.ibm.com 
-D: Clang OpenMP implementation
-
-N: Sergey Ostanevich
-E: sergos.gnu@gmail.com 
-D: Clang OpenMP implementation
-
-N: Alexandre Eichenberger
-E: alexe@us.ibm.com 
-D: Clang OpenMP implementation
-
-N: Guansong Zhang
-E: guansong.zhang@amd.com 
-D: Clang OpenMP implementation
-
-N: Sunita Chandrasekaran
-E: sunisg123@gmail.com  
-D: Clang OpenMP implementation
-
-N: Michael Wong
-E: fraggamuffin@gmail.com 
-D: Clang OpenMP implementation
-
-N: Alexander Mussman
-E: alexander.musman@intel.com 
-D: Clang OpenMP implementation
-
-N: Kevin O'Brien
-E: caomhin@us.ibm.com 
-D: Clang OpenMP implementation
->>>>>>> dccade93
+D: Darwin legacy port